// Copyright 2000-2023 JetBrains s.r.o. and contributors. Use of this source code is governed by the Apache 2.0 license.

package org.jetbrains.intellij.tasks

import org.apache.commons.io.FileUtils
import org.gradle.kotlin.dsl.support.listFilesOrdered
import org.jetbrains.intellij.IntelliJPluginConstants.BUILD_PLUGIN_TASK_NAME
import org.jetbrains.intellij.IntelliJPluginConstants.PLUGIN_VERIFIER_REPOSITORY
import org.jetbrains.intellij.IntelliJPluginConstants.RUN_PLUGIN_VERIFIER_TASK_NAME
import org.jetbrains.intellij.IntelliJPluginSpecBase
<<<<<<< HEAD
import org.junit.Assert.*
=======
import org.junit.Assert
>>>>>>> cc226be0
import java.net.URL
import java.util.*
import kotlin.io.path.absolutePathString
import kotlin.io.path.createTempFile
import kotlin.io.path.writeLines
import kotlin.test.Test

@Suppress("GroovyUnusedAssignment", "PluginXmlValidity", "ComplexRedundantLet")
class RunPluginVerifierTaskSpec : IntelliJPluginSpecBase() {

    @Test
    fun `run plugin verifier in specified version`() {
        writePluginXmlFile()
        buildFile.groovy(
            """
            version = "1.0.0"
            
            runPluginVerifier {
                ideVersions = ["2020.2.3"]
                verifierVersion = "1.255"
            }
            """.trimIndent()
        )

        build(RUN_PLUGIN_VERIFIER_TASK_NAME).let {
            assertContains("Starting the IntelliJ Plugin Verifier 1.255", it.output)
        }
    }

    @Test
    fun `run plugin verifier fails on old version lower than 1_255`() {
        writePluginXmlFile()
        buildFile.groovy(
            """
            version = "1.0.0"
            
            runPluginVerifier {
                ideVersions = ["2020.2.3"]
                verifierVersion = "1.254"
            }
            """.trimIndent()
        )

        build(
            gradleVersion = gradleVersion,
            fail = true,
            assertValidConfigurationCache = false,
            RUN_PLUGIN_VERIFIER_TASK_NAME,
        ).let {
            assertContains("Could not find org.jetbrains.intellij.plugins:verifier-cli:1.254", it.output)
        }
    }

    @Test
    fun `run plugin verifier in the latest version`() {
        writePluginXmlFile()
        buildFile.groovy(
            """
            version = "1.0.0"
            
            runPluginVerifier {
                ideVersions = ["2020.2.3"]
            }
            """.trimIndent()
        )

        build(RUN_PLUGIN_VERIFIER_TASK_NAME).let {
            val version = RunPluginVerifierTask.resolveLatestVersion()
            assertContains("Starting the IntelliJ Plugin Verifier $version", it.output)
        }
    }

    @Test
    fun `test plugin against two IDEs`() {
        writeJavaFile()
        writePluginXmlFile()
        buildFile.groovy(
            """
            version = "1.0.0"
            
            runPluginVerifier {
                ideVersions = ["IC-2020.2.3", "PS-2020.1.3"]
            }
            """.trimIndent()
        )

        build(RUN_PLUGIN_VERIFIER_TASK_NAME).let {
            assertContains("Plugin MyName:1.0.0 against IC-202.7660.26: Compatible", it.output)
            assertContains("Plugin MyName:1.0.0 against PS-201.8538.41: Compatible", it.output)
        }
    }

    @Test
    fun `test plugin against Android Studio`() {
        writeJavaFile()
        writePluginXmlFile()
        buildFile.groovy(
            """
            version = "1.0.0"
            
            runPluginVerifier {
                ideVersions = ["AI-2021.1.1.15"]
            }
            """.trimIndent()
        )

        build(RUN_PLUGIN_VERIFIER_TASK_NAME).let {
            assertContains("Plugin MyName:1.0.0 against AI-211.7628.21.2111.7824002: Compatible", it.output)
        }
    }

    @Test
    fun `set verification reports directory`() {
        writeJavaFile()
        writePluginXmlFile()
        buildFile.groovy(
            """
            version = "1.0.0"
            
            runPluginVerifier {
                verificationReportsDir = "${'$'}{project.buildDir}/foo"
                ideVersions = ["IC-2020.2.3"]
            }
            """.trimIndent()
        )

        build(RUN_PLUGIN_VERIFIER_TASK_NAME).let {
            val directory = file("build/foo").canonicalPath
            assertContains("Verification reports directory: $directory", it.output)
        }
    }

    @Test
    fun `set verification reports output formats`() {
        writeJavaFile()
        writePluginXmlFile()
        buildFile.groovy(
            """
            version = "1.0.0"
            
            runPluginVerifier {
                verificationReportsFormats = [ "markdown", "plain" ]
                verificationReportsDir = "${'$'}{project.buildDir}/foo"
                ideVersions = ["IC-2020.2.3"]
            }
            """.trimIndent()
        )

        build(RUN_PLUGIN_VERIFIER_TASK_NAME).let { buildResult ->
            val reportsDirectory = file("build/foo")
            val directory = reportsDirectory.canonicalPath
            assertContains("Verification reports directory: $directory", buildResult.output)
            val ideDirs = reportsDirectory.listFiles()
            if (ideDirs.isEmpty()) {
                fail("Verification reports directory not found")
            }
            val ideVersionDir = ideDirs.first()
            val markdownReportFiles = ideVersionDir.listFilesOrdered { it.extension == "md" }
            assertEquals(1, markdownReportFiles.size)
        }
    }

    @Test
    fun `set verification reports with empty set of output formats`() {
        writeJavaFile()
        writePluginXmlFile()
        buildFile.groovy(
            """
            version = "1.0.0"
            
            runPluginVerifier {
                verificationReportsFormats = []
                verificationReportsDir = "${'$'}{project.buildDir}/foo"
                ideVersions = ["IC-2020.2.3"]
            }
            """.trimIndent()
        )

        build(RUN_PLUGIN_VERIFIER_TASK_NAME).let { buildResult ->
            val reportsDirectory = file("build/foo")
            val directory = reportsDirectory.canonicalPath
            assertContains("Verification reports directory: $directory", buildResult.output)
            val ideDirs = reportsDirectory.listFiles()
            if (ideDirs.isEmpty()) {
                fail("Verification reports directory not found")
            }
            val ideVersionDir = ideDirs.first()
            val reportFiles = ideVersionDir.listFilesOrdered { listOf("md", "html").contains(it.extension) }
            assertTrue(reportFiles.isEmpty())
        }
    }

    @Test
    fun `set verification reports with default settings`() {
        writeJavaFile()
        writePluginXmlFile()
        buildFile.groovy(
            """
            version = "1.0.0"
            
            runPluginVerifier {
                verificationReportsDir = "${'$'}{project.buildDir}/foo"
                ideVersions = ["IC-2020.2.3"]
            }
            """.trimIndent()
        )

        build(RUN_PLUGIN_VERIFIER_TASK_NAME).let { buildResult ->
            val reportsDirectory = file("build/foo")
            val directory = reportsDirectory.canonicalPath
            assertContains("Verification reports directory: $directory", buildResult.output)
            val ideDirs = reportsDirectory.listFiles()
            if (ideDirs.isEmpty()) {
                fail("Verification reports directory not found")
            }
            val ideVersionDir = ideDirs.first()
            val reportFiles = ideVersionDir.listFilesOrdered { listOf("md", "html").contains(it.extension) }
            assertTrue(reportFiles.isNotEmpty())
        }
    }

    @Test
    fun `set ignored problems file`() {
        writeJavaFileWithPluginProblems(classNameSuffix = UUID.randomUUID().toString().replace("-", ""))
        writePluginXmlFile()

        val lines = listOf("MyName:1.0.0:Reference to a missing property.*")
        val ignoredProblems = createTempFile("ignored-problems", ".txt")
            .writeLines(lines)
        val ignoredProblemsFilePath = ignoredProblems.absolutePathString()

        buildFile.groovy(
            """
            version = "1.0.0"
            
            runPluginVerifier {
                ignoredProblems = file("$ignoredProblemsFilePath")
            }
            """.trimIndent()
        )

        build(RUN_PLUGIN_VERIFIER_TASK_NAME).let {
            assertContains("Compatible. 1 usage of scheduled for removal API and 1 usage of deprecated API. 1 usage of internal API", it.output)
            assertNotContains("Reference to a missing property", it.output)
        }
    }

    @Test
    fun `use ListProductsReleasesTask output on missing ideVersions property`() {
        writeJavaFile()
        writePluginXmlFile()

        val resource = resolveResourcePath("products-releases/idea-releases.xml")
        buildFile.groovy(
            """
            import org.jetbrains.intellij.tasks.ListProductsReleasesTask.Channel
            
            version = "1.0.0"
            
            listProductsReleases {
                ideaProductReleasesUpdateFiles.setFrom(['${resource}'])
                sinceVersion = "2020.2"
                untilVersion = "2020.2.3"
                releaseChannels = EnumSet.of(Channel.RELEASE)
            }
            """.trimIndent()
        )

        build(RUN_PLUGIN_VERIFIER_TASK_NAME).let {
            assertContains("> Task :listProductsReleases", it.output)
            assertContains("Starting the IntelliJ Plugin Verifier", it.output)
        }
    }

    @Test
    fun `do not use ListProductsReleasesTask output on empty array passed to ideVersions property`() {
        writeJavaFile()
        writePluginXmlFile()

        buildFile.groovy(
            """
            version = "1.0.0"
            
            runPluginVerifier {
                ideVersions = []
                localPaths = [new File('/tmp')]
            }
            """.trimIndent()
        )

        buildAndFail(RUN_PLUGIN_VERIFIER_TASK_NAME).let {
            assertContains("> Task :listProductsReleases SKIPPED", it.output)
        }
    }

    @Test
    fun `fail on verifyPlugin task`() {
        writeJavaFile()
        pluginXml.delete()
        buildFile.groovy(
            """
            version = "1.0.0"
            """.trimIndent()
        )

        buildAndFail(RUN_PLUGIN_VERIFIER_TASK_NAME).let {
            assertContains("Plugin descriptor 'plugin.xml' is not found", it.output)
            assertContains("Task :verifyPlugin FAILED", it.output)
        }
    }

    @Test
    fun `fail on Deprecated API usages`() {
        writeJavaFileWithDeprecation()
        writePluginXmlFile()
        buildFile.groovy(
            """
            import org.jetbrains.intellij.tasks.RunPluginVerifierTask.FailureLevel
            
            version = "1.0.0"
            
            runPluginVerifier {
                failureLevel = [FailureLevel.DEPRECATED_API_USAGES]
                ideVersions = ["2020.2.3"]
            }
            """.trimIndent()
        )

        buildAndFail(RUN_PLUGIN_VERIFIER_TASK_NAME).let {
            assertContains("Deprecated API usages", it.output)
            assertContains("org.gradle.api.GradleException: DEPRECATED_API_USAGES", it.output)
        }
    }

    @Test
    fun `pass on Deprecated API usages`() {
        writeJavaFileWithDeprecation()
        writePluginXmlFile()
        buildFile.groovy(
            """
            version = "1.0.0"
            
            runPluginVerifier {
                ideVersions = ["2020.2.3"]
            }
            """.trimIndent()
        )

        build(RUN_PLUGIN_VERIFIER_TASK_NAME).let {
            assertContains("Deprecated API usages", it.output)
            assertNotContains("org.gradle.api.GradleException: DEPRECATED_API_USAGES", it.output)
        }
    }

    @Test
    fun `fail on incorrect ideVersion`() {
        writeJavaFile()
        writePluginXmlFile()
        buildFile.groovy(
            """
            import org.jetbrains.intellij.tasks.RunPluginVerifierTask.FailureLevel
            
            version = "1.0.0"
            
            runPluginVerifier {
                ideVersions = ["foo", "foo", "", "foo"]
            }
            """.trimIndent()
        )

        buildAndFail(RUN_PLUGIN_VERIFIER_TASK_NAME).let {
            assertContains("IDE 'foo' cannot be downloaded.", it.output)
        }
    }

    @Test
    fun `fail on any failureLevel`() {
        writeJavaFileWithDeprecation()
        writePluginXmlFile()
        buildFile.groovy(
            """
            import org.jetbrains.intellij.tasks.RunPluginVerifierTask.FailureLevel
            
            version = "1.0.0"
            
            runPluginVerifier {
                ideVersions = ["2020.2.3"]
                failureLevel = FailureLevel.ALL
            }
            """.trimIndent()
        )

        buildAndFail(RUN_PLUGIN_VERIFIER_TASK_NAME).let {
            assertContains("Deprecated API usages", it.output)
            assertContains("org.gradle.api.GradleException: DEPRECATED_API_USAGES", it.output)
        }
    }

    @Test
    fun `pass on any failureLevel`() {
        writeJavaFileWithDeprecation()
        writePluginXmlFile()
        buildFile.groovy(
            """
            import org.jetbrains.intellij.tasks.RunPluginVerifierTask.FailureLevel
            
            version = "1.0.0"
            
            runPluginVerifier {
                ideVersions = ["2020.2.3"]
                failureLevel = FailureLevel.NONE
            }
            """.trimIndent()
        )

        build(RUN_PLUGIN_VERIFIER_TASK_NAME).let {
            assertContains("Deprecated API usages", it.output)
            assertNotContains("org.gradle.api.GradleException: DEPRECATED_API_USAGES", it.output)
        }
    }

    @Test
    fun `run plugin verifier in offline mode`() {
        writePluginXmlFile()
        warmupGradle()
        buildFile.groovy(
            """
            version = "1.0.0"
            
            runPluginVerifier {
                ideVersions = ["2020.1.3"]
                verifierPath = "${'$'}{project.buildDir}/pluginVerifier.jar"
            }
            """.trimIndent()
        )

        val version = RunPluginVerifierTask.resolveLatestVersion()
        URL("$PLUGIN_VERIFIER_REPOSITORY/org/jetbrains/intellij/plugins/verifier-cli/$version/verifier-cli-$version-all.jar")
            .openStream().use {
                FileUtils.copyInputStreamToFile(it, file("build/pluginVerifier.jar"))
            }

        buildAndFail(RUN_PLUGIN_VERIFIER_TASK_NAME, "--offline").let {
            assertContains("Cannot download", it.output)
        }
    }

    @Test
    fun `pass on CLI arguments passed as free args`() {
        writeJavaFileWithDeprecation()
        writePluginXmlFile()
        buildFile.groovy(
            """
            version = "1.0.0"
            
            runPluginVerifier {
                ideVersions = ["2022.2.3"]
                verificationReportsDir = "${'$'}{project.buildDir}/foo"                
                freeArgs = [ "-verification-reports-formats", "plain" ] 
            }
            """.trimIndent()
        )

        build(RUN_PLUGIN_VERIFIER_TASK_NAME).let { buildResult ->
            val reportsDirectory = file("build/foo")
            val directory = reportsDirectory.canonicalPath
            assertContains("Verification reports directory: $directory", buildResult.output)
            val ideDirs = reportsDirectory.listFiles() ?: emptyArray()
            if (ideDirs.isEmpty()) {
                Assert.fail("Verification reports directory not found")
            }
            val ideVersionDir = ideDirs.first()
            val reportFiles = ideVersionDir.listFilesOrdered { listOf("md", "html").contains(it.extension) }
            Assert.assertTrue(reportFiles.isEmpty())
        }
    }

    @Test
    fun `pass on CLI arguments the internal API usage mode as a free arg`() {
        writeJavaFileWithInternalApiUsage()
        writePluginXmlFile()
        buildFile.groovy(
            """
            version = "1.0.0"
            
            runPluginVerifier {
                ideVersions = ["2023.1"]
                freeArgs = [ "-suppress-internal-api-usages", "jetbrains-plugins" ] 
            }
            """.trimIndent()
        )

        build(RUN_PLUGIN_VERIFIER_TASK_NAME).let { buildResult ->
            assertNotContains("Internal API usages (2):", buildResult.output)
        }
    }

    private fun warmupGradle() {
        buildFile.groovy(
            """
            version = "1.0.0"
            
            runPluginVerifier {
                ideVersions = ["2020.2.3"]
            }
            """.trimIndent()
        )
        build(BUILD_PLUGIN_TASK_NAME)
    }

    private fun writeJavaFileWithDeprecation() {
        file("src/main/java/App.java").java(
            """  
            import java.lang.String;
            import org.jetbrains.annotations.NotNull;
            import com.intellij.openapi.util.text.StringUtil;
            
            class App {
            
                public static void main(@NotNull String[] strings) {
                    StringUtil.escapeXml("<foo>");
                }
            }
            """.trimIndent()
        )
    }

<<<<<<< HEAD
    private fun writeJavaFileWithPluginProblems(classNameSuffix: String) {
        @Suppress("UnresolvedPropertyKey", "ResultOfMethodCallIgnored")
        file("src/main/java/App$classNameSuffix.java").java(
            """  
            class App$classNameSuffix {
                public static String message(@org.jetbrains.annotations.PropertyKey(resourceBundle = "messages.ActionsBundle") String key, Object... params) {
                    return null;
                }
            
                public static void main(String[] args) {
                    App$classNameSuffix.message("somemessage", "someparam1");
                
                    System.out.println(com.intellij.openapi.project.ProjectCoreUtil.theProject);
                    
                    com.intellij.openapi.project.ProjectCoreUtil util = new com.intellij.openapi.project.ProjectCoreUtil();
                    System.out.println(util.theProject);
                    
                    System.out.println(com.intellij.openapi.project.Project.DIRECTORY_STORE_FOLDER);
                    com.intellij.openapi.components.ServiceManager.getService(String.class);
=======
    private fun writeJavaFileWithInternalApiUsage() {
        file("src/main/java/App.java").java(
            """  
            class App {
                public static void main(String[] args) {
                    new com.intellij.DynamicBundle.LanguageBundleEP();
>>>>>>> cc226be0
                }
            }
            """.trimIndent()
        )
    }

    private fun writePluginXmlFile() {
        pluginXml.xml(
            """
            <idea-plugin>
                <name>MyName</name>
                <description>Lorem ipsum dolor sit amet, consectetur adipisicing elit.</description>
                <vendor>JetBrains</vendor>
                <depends>com.intellij.modules.platform</depends>
            </idea-plugin>
            """.trimIndent()
        )
    }
}<|MERGE_RESOLUTION|>--- conflicted
+++ resolved
@@ -8,11 +8,7 @@
 import org.jetbrains.intellij.IntelliJPluginConstants.PLUGIN_VERIFIER_REPOSITORY
 import org.jetbrains.intellij.IntelliJPluginConstants.RUN_PLUGIN_VERIFIER_TASK_NAME
 import org.jetbrains.intellij.IntelliJPluginSpecBase
-<<<<<<< HEAD
-import org.junit.Assert.*
-=======
 import org.junit.Assert
->>>>>>> cc226be0
 import java.net.URL
 import java.util.*
 import kotlin.io.path.absolutePathString
@@ -167,11 +163,11 @@
             assertContains("Verification reports directory: $directory", buildResult.output)
             val ideDirs = reportsDirectory.listFiles()
             if (ideDirs.isEmpty()) {
-                fail("Verification reports directory not found")
+                Assert.fail("Verification reports directory not found")
             }
             val ideVersionDir = ideDirs.first()
             val markdownReportFiles = ideVersionDir.listFilesOrdered { it.extension == "md" }
-            assertEquals(1, markdownReportFiles.size)
+            Assert.assertEquals(1, markdownReportFiles.size)
         }
     }
 
@@ -197,11 +193,11 @@
             assertContains("Verification reports directory: $directory", buildResult.output)
             val ideDirs = reportsDirectory.listFiles()
             if (ideDirs.isEmpty()) {
-                fail("Verification reports directory not found")
+                Assert.fail("Verification reports directory not found")
             }
             val ideVersionDir = ideDirs.first()
             val reportFiles = ideVersionDir.listFilesOrdered { listOf("md", "html").contains(it.extension) }
-            assertTrue(reportFiles.isEmpty())
+            Assert.assertTrue(reportFiles.isEmpty())
         }
     }
 
@@ -226,11 +222,11 @@
             assertContains("Verification reports directory: $directory", buildResult.output)
             val ideDirs = reportsDirectory.listFiles()
             if (ideDirs.isEmpty()) {
-                fail("Verification reports directory not found")
+                Assert.fail("Verification reports directory not found")
             }
             val ideVersionDir = ideDirs.first()
             val reportFiles = ideVersionDir.listFilesOrdered { listOf("md", "html").contains(it.extension) }
-            assertTrue(reportFiles.isNotEmpty())
+            Assert.assertTrue(reportFiles.isNotEmpty())
         }
     }
 
@@ -540,7 +536,6 @@
         )
     }
 
-<<<<<<< HEAD
     private fun writeJavaFileWithPluginProblems(classNameSuffix: String) {
         @Suppress("UnresolvedPropertyKey", "ResultOfMethodCallIgnored")
         file("src/main/java/App$classNameSuffix.java").java(
@@ -560,14 +555,18 @@
                     
                     System.out.println(com.intellij.openapi.project.Project.DIRECTORY_STORE_FOLDER);
                     com.intellij.openapi.components.ServiceManager.getService(String.class);
-=======
+                }
+            }
+            """.trimIndent()
+        )
+    }
+
     private fun writeJavaFileWithInternalApiUsage() {
         file("src/main/java/App.java").java(
             """  
             class App {
                 public static void main(String[] args) {
                     new com.intellij.DynamicBundle.LanguageBundleEP();
->>>>>>> cc226be0
                 }
             }
             """.trimIndent()
