--- conflicted
+++ resolved
@@ -187,7 +187,15 @@
         return parser.parse(file)
     }
 
-<<<<<<< HEAD
+    public static boolean isJarFile(@NotNull File file) {
+        return StringUtil.endsWithIgnoreCase(file.name, ".jar")
+    }
+
+    public static boolean isZipFile(@NotNull File file) {
+        return StringUtil.endsWithIgnoreCase(file.name, ".zip")
+    }
+
+
     @NotNull
     public static String cachedPluginDirectory(@NotNull Project project, @NotNull Map<String, String> plugin) {
         def version = plugin.get("version")
@@ -212,13 +220,4 @@
     }
 
     public static final File[] NO_FILES = new File[0];
-=======
-    public static boolean isJarFile(@NotNull File file) {
-        return StringUtil.endsWithIgnoreCase(file.name, ".jar")
-    }
-
-    public static boolean isZipFile(@NotNull File file) {
-        return StringUtil.endsWithIgnoreCase(file.name, ".zip")
-    }
->>>>>>> 50748bb9
 }