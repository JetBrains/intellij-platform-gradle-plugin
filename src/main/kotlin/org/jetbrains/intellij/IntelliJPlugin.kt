--- conflicted
+++ resolved
@@ -15,11 +15,8 @@
 import org.gradle.api.artifacts.DependencySet
 import org.gradle.api.file.ConfigurableFileCollection
 import org.gradle.api.file.DuplicatesStrategy
-<<<<<<< HEAD
 import org.gradle.api.file.ProjectLayout
-=======
 import org.gradle.api.file.RegularFile
->>>>>>> f974ac8a
 import org.gradle.api.internal.artifacts.publish.ArchivePublishArtifact
 import org.gradle.api.internal.plugins.DefaultArtifactPublicationSet
 import org.gradle.api.plugins.ExtensionAware
@@ -27,15 +24,12 @@
 import org.gradle.api.plugins.JavaPlugin.COMPILE_JAVA_TASK_NAME
 import org.gradle.api.plugins.PluginInstantiationException
 import org.gradle.api.provider.Provider
-<<<<<<< HEAD
-import org.gradle.api.provider.ProviderFactory
-import org.gradle.api.tasks.*
-=======
 import org.gradle.api.tasks.ClasspathNormalizer
 import org.gradle.api.tasks.PathSensitivity
 import org.gradle.api.tasks.*
 import org.gradle.api.tasks.TaskProvider
->>>>>>> f974ac8a
+import org.gradle.api.provider.Provider
+import org.gradle.api.provider.ProviderFactory
 import org.gradle.api.tasks.bundling.Jar
 import org.gradle.api.tasks.bundling.Zip
 import org.gradle.api.tasks.compile.JavaCompile
@@ -1264,12 +1258,8 @@
 
         val patchPluginXmlTaskProvider = project.tasks.named<PatchPluginXmlTask>(PATCH_PLUGIN_XML_TASK_NAME)
 
-<<<<<<< HEAD
-        val downloadIdeaProductReleasesXml by project.tasks.registering(Sync::class) {
-=======
         val downloadIdeaProductReleasesXml = project.tasks.register<Sync>(DOWNLOAD_IDE_PRODUCT_RELEASES_XML_TASK_NAME) {
             group = PLUGIN_GROUP_NAME
->>>>>>> f974ac8a
             from(project.resources.text.fromUri(IDEA_PRODUCTS_RELEASES_URL)) {
                 rename { "idea_product_releases.xml" }
             }
@@ -1280,22 +1270,11 @@
             group = PLUGIN_GROUP_NAME
             description = "List all available IntelliJ-based IDE releases with their updates."
 
-<<<<<<< HEAD
-            updatePaths.convention(
-                downloadIdeaProductReleasesXml.map { task ->
-                    task.outputs.files.asFileTree
-                        .matching { include("**/*.xml") }
-                        .files
-                        .map { file -> file.absolutePath }
-                }
-            )
-=======
             productsReleasesUpdateFiles
                 .from(updatePaths)
                 .from(downloadIdeaProductReleasesXml.map {
                     it.outputs.files.asFileTree
                 })
->>>>>>> f974ac8a
             androidStudioUpdatePath.convention(project.provider {
                 dependenciesDownloader.getAndroidStudioReleases(logCategory())
             })
