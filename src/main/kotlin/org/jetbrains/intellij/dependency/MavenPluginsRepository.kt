--- conflicted
+++ resolved
@@ -18,17 +18,14 @@
         val dependency = plugin.toDependency(project)
         val repository = project.repositories.maven(ConfigureUtil.configureUsing(mavenClosure))
 
-<<<<<<< HEAD
         debug(project.name, "Adding Maven repository to download $dependency - ${repositoryUrl ?: repository.url}")
         val mavenRepository = if (repositoryUrl == null) {
             repository
         } else {
             project.repositories.maven { it.url = URI.create(repositoryUrl) }
         }
-=======
         debug(project, "Adding Maven repository to download $dependency - $repositoryUrl")
         val mavenRepository = project.repositories.maven { it.url = URI.create(repositoryUrl) }
->>>>>>> 7b5e92ad
 
         var pluginFile: File? = null
         try {
@@ -36,17 +33,12 @@
             pluginFile = configuration.singleFile
             resolvedDependency = true
         } catch (e: Exception) {
-<<<<<<< HEAD
             debug(project.name, "Couldn't find $dependency in ${repositoryUrl ?: repository.url}", e)
+            debug(project, "Couldn't find $dependency in $repositoryUrl", e)
         }
 
         debug(project.name, "Removing Maven repository ${repositoryUrl ?: repository.url}")
-=======
-            debug(project, "Couldn't find $dependency in $repositoryUrl", e)
-        }
-
         debug(project, "Removing Maven repository $repositoryUrl")
->>>>>>> 7b5e92ad
         project.repositories.remove(mavenRepository)
 
         return pluginFile
@@ -54,12 +46,9 @@
 
     override fun postResolve(project: Project) {
         if (resolvedDependency) {
-<<<<<<< HEAD
             val repository = project.repositories.maven(ConfigureUtil.configureUsing(mavenClosure))
             debug(project.name, "Adding Maven plugins repository ${repositoryUrl ?: repository.url}")
-=======
             debug(project, "Adding Maven plugins repository $repositoryUrl")
->>>>>>> 7b5e92ad
             project.repositories.maven { it.url = URI.create(repositoryUrl) }
             if (repositoryUrl == null) {
                 project.repositories.add(repository)
