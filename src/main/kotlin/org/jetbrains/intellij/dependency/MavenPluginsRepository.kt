package org.jetbrains.intellij.dependency

import groovy.lang.Closure
import groovy.transform.CompileStatic
import org.gradle.api.Project
import org.gradle.util.ConfigureUtil
import org.jetbrains.intellij.debug
import java.io.File
import java.net.URI

@CompileStatic
class MavenPluginsRepository(private val repositoryUrl: String?, private val mavenClosure: Closure<Any>? = null) :
    PluginsRepository {

    private var resolvedDependency = false

    override fun resolve(project: Project, plugin: PluginDependencyNotation): File? {
        val dependency = plugin.toDependency(project)
        val repository = project.repositories.maven(ConfigureUtil.configureUsing(mavenClosure))

<<<<<<< HEAD
        debug(project, "Adding Maven repository to download $dependency - ${repositoryUrl ?: repository.url}")

        val mavenRepository = if (repositoryUrl == null) {
            repository
        } else {
            project.repositories.maven { it.url = URI.create(repositoryUrl) }
        }
=======
        debug(project.name, "Adding Maven repository to download $dependency - $repositoryUrl")
        val mavenRepository = project.repositories.maven { it.url = URI.create(repositoryUrl) }
>>>>>>> 81e0a308

        var pluginFile: File? = null
        try {
            val configuration = project.configurations.detachedConfiguration(dependency)
            pluginFile = configuration.singleFile
            resolvedDependency = true
        } catch (e: Exception) {
<<<<<<< HEAD
            debug(project, "Couldn't find $dependency in ${repositoryUrl ?: repository.url}", e)
        }

        debug(project, "Removing Maven repository ${repositoryUrl ?: repository.url}")
=======
            debug(project.name, "Couldn't find $dependency in $repositoryUrl", e)
        }

        debug(project.name, "Removing Maven repository $repositoryUrl")
>>>>>>> 81e0a308
        project.repositories.remove(mavenRepository)

        return pluginFile
    }

    override fun postResolve(project: Project) {
        if (resolvedDependency) {
<<<<<<< HEAD
            val repository = project.repositories.maven(ConfigureUtil.configureUsing(mavenClosure))
            debug(project, "Adding Maven plugins repository ${repositoryUrl ?: repository.url}")
            if (repositoryUrl == null) {
                project.repositories.add(repository)
            } else {
                project.repositories.maven { it.url = URI.create(repositoryUrl) }
            }
=======
            debug(project.name, "Adding Maven plugins repository $repositoryUrl")
            project.repositories.maven { it.url = URI.create(repositoryUrl) }
>>>>>>> 81e0a308
        }
    }
}<|MERGE_RESOLUTION|>--- conflicted
+++ resolved
@@ -18,7 +18,8 @@
         val dependency = plugin.toDependency(project)
         val repository = project.repositories.maven(ConfigureUtil.configureUsing(mavenClosure))
 
-<<<<<<< HEAD
+        debug(project.name, "Adding Maven repository to download $dependency - $repositoryUrl")
+        val mavenRepository = project.repositories.maven { it.url = URI.create(repositoryUrl) }
         debug(project, "Adding Maven repository to download $dependency - ${repositoryUrl ?: repository.url}")
 
         val mavenRepository = if (repositoryUrl == null) {
@@ -26,10 +27,6 @@
         } else {
             project.repositories.maven { it.url = URI.create(repositoryUrl) }
         }
-=======
-        debug(project.name, "Adding Maven repository to download $dependency - $repositoryUrl")
-        val mavenRepository = project.repositories.maven { it.url = URI.create(repositoryUrl) }
->>>>>>> 81e0a308
 
         var pluginFile: File? = null
         try {
@@ -37,17 +34,12 @@
             pluginFile = configuration.singleFile
             resolvedDependency = true
         } catch (e: Exception) {
-<<<<<<< HEAD
+            debug(project.name, "Couldn't find $dependency in $repositoryUrl", e)
             debug(project, "Couldn't find $dependency in ${repositoryUrl ?: repository.url}", e)
         }
 
+        debug(project.name, "Removing Maven repository $repositoryUrl")
         debug(project, "Removing Maven repository ${repositoryUrl ?: repository.url}")
-=======
-            debug(project.name, "Couldn't find $dependency in $repositoryUrl", e)
-        }
-
-        debug(project.name, "Removing Maven repository $repositoryUrl")
->>>>>>> 81e0a308
         project.repositories.remove(mavenRepository)
 
         return pluginFile
@@ -55,7 +47,8 @@
 
     override fun postResolve(project: Project) {
         if (resolvedDependency) {
-<<<<<<< HEAD
+            debug(project.name, "Adding Maven plugins repository $repositoryUrl")
+            project.repositories.maven { it.url = URI.create(repositoryUrl) }
             val repository = project.repositories.maven(ConfigureUtil.configureUsing(mavenClosure))
             debug(project, "Adding Maven plugins repository ${repositoryUrl ?: repository.url}")
             if (repositoryUrl == null) {
@@ -63,10 +56,6 @@
             } else {
                 project.repositories.maven { it.url = URI.create(repositoryUrl) }
             }
-=======
-            debug(project.name, "Adding Maven plugins repository $repositoryUrl")
-            project.repositories.maven { it.url = URI.create(repositoryUrl) }
->>>>>>> 81e0a308
         }
     }
 }