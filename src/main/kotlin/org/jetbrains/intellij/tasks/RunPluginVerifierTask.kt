// Copyright 2000-2023 JetBrains s.r.o. and contributors. Use of this source code is governed by the Apache 2.0 license.

package org.jetbrains.intellij.tasks

import com.jetbrains.plugin.structure.base.utils.*
import org.apache.tools.ant.util.TeeOutputStream
import org.gradle.api.DefaultTask
import org.gradle.api.GradleException
import org.gradle.api.InvalidUserDataException
import org.gradle.api.file.RegularFileProperty
import org.gradle.api.model.ObjectFactory
import org.gradle.api.provider.ListProperty
import org.gradle.api.provider.Property
import org.gradle.api.provider.ProviderFactory
import org.gradle.api.tasks.*
import org.gradle.api.tasks.Optional
import org.gradle.kotlin.dsl.create
import org.gradle.kotlin.dsl.newInstance
import org.gradle.process.ExecOperations
import org.gradle.process.internal.ExecException
import org.jetbrains.intellij.*
import org.jetbrains.intellij.IntelliJPluginConstants.CACHE_REDIRECTOR
import org.jetbrains.intellij.IntelliJPluginConstants.PLATFORM_TYPE_ANDROID_STUDIO
import org.jetbrains.intellij.IntelliJPluginConstants.PLATFORM_TYPE_INTELLIJ_COMMUNITY
import org.jetbrains.intellij.IntelliJPluginConstants.PLUGIN_GROUP_NAME
import org.jetbrains.intellij.IntelliJPluginConstants.PLUGIN_VERIFIER_REPOSITORY
import org.jetbrains.intellij.IntelliJPluginConstants.VERSION_LATEST
import org.jetbrains.intellij.Version
import org.jetbrains.intellij.jbr.JbrResolver
import org.jetbrains.intellij.utils.ArchiveUtils
import org.jetbrains.intellij.utils.DependenciesDownloader
import org.jetbrains.intellij.utils.LatestVersionResolver
import org.jetbrains.intellij.utils.ivyRepository
import java.io.ByteArrayOutputStream
import java.io.File
import java.io.IOException
import java.net.HttpURLConnection
import java.net.URL
import java.nio.file.Files
import java.nio.file.Path
import java.util.*
import javax.inject.Inject

/**
 * Runs the [IntelliJ Plugin Verifier](https://github.com/JetBrains/intellij-plugin-verifier) tool to check the binary compatibility with specified IDE builds (see also [Verifying Plugin Compatibility](https://plugins.jetbrains.com/docs/intellij/verifying-plugin-compatibility.html)).
 *
 * Plugin Verifier DSL `runPluginVerifier { ... }` allows to define the list of IDEs used for the verification, as well as explicit tool version and any of the available [options](https://github.com/JetBrains/intellij-plugin-verifier#common-options) by proxifying them to the Verifier CLI.
 *
 * For more details, examples or issues reporting, go to the [IntelliJ Plugin Verifier](https://github.com/JetBrains/intellij-plugin-verifier) repository.
 *
 * To run Plugin Verifier in [`-offline`](https://github.com/JetBrains/intellij-plugin-verifier/pull/58) mode, set the Gradle [`offline` start parameter](https://docs.gradle.org/current/javadoc/org/gradle/StartParameter.html#setOffline-boolean-).
 *
 * @see <a href="https://plugins.jetbrains.com/docs/intellij/verifying-plugin-compatibility.html">Verifying Plugin Compatibility</a>
 * @see <a href="https://github.com/JetBrains/intellij-plugin-verifier">IntelliJ Plugin Verifier</a>
 */
@UntrackedTask(because = "Should always run Plugin Verifier")
abstract class RunPluginVerifierTask @Inject constructor(
    private val objectFactory: ObjectFactory,
    private val execOperations: ExecOperations,
    private val providers: ProviderFactory,
) : DefaultTask() {

    /**
     * Defines the verification level at which the task should fail if any reported issue matches.
     * Can be set as [FailureLevel] enum or [EnumSet<FailureLevel>].
     *
     * Default value: [FailureLevel.COMPATIBILITY_PROBLEMS]
     */
    @get:Input
    abstract val failureLevel: ListProperty<FailureLevel>

    /**
     * A fallback file with a list of the releases generated with [ListProductsReleasesTask].
     * Used if [ideVersions] is not provided.
     */
    @get:Input
    @get:Optional
    abstract val productsReleasesFile: Property<File>

    /**
     * IDEs to check, in `intellij.version` format, i.e.: `["IC-2019.3.5", "PS-2019.3.2"]`.
     * Check the available build versions on [IntelliJ Platform Builds list](https://jb.gg/intellij-platform-builds-list).
     *
     * Default value: output of the [ListProductsReleasesTask] task
     */
    @get:Input
    @get:Optional
    abstract val ideVersions: ListProperty<String>

    /**
     * A list of the paths to locally installed IDE distributions that should be used for verification in addition to those specified in [ideVersions].
     */
    @get:Input
    abstract val localPaths: ListProperty<File>

    /**
     * Returns the version of the IntelliJ Plugin Verifier that will be used.
     *
     * Default value: `latest`
     */
    @get:Input
    @get:Optional
    abstract val verifierVersion: Property<String>

    /**
     * Local path to the IntelliJ Plugin Verifier that will be used.
     * If provided, [verifierVersion] is ignored.
     *
     * Default value: path to the JAR file resolved using the [verifierVersion] property
     */
    @get:Input
    @get:Optional
    abstract val verifierPath: Property<String>

    /**
     * JAR or ZIP file of the plugin to verify.
     * If empty, the task will be skipped.
     *
     * Default value: output of the `buildPlugin` task
     */
    @get:InputFile
    @get:SkipWhenEmpty
    @get:PathSensitive(PathSensitivity.RELATIVE)
    abstract val distributionFile: RegularFileProperty

    /**
     * The path to the directory where verification reports will be saved.
     *
     * Default value: `${project.buildDir}/reports/pluginVerifier`
     */
    @get:OutputDirectory
    @get:Optional
    abstract val verificationReportsDir: Property<String>

    /**
     * The output formats of the verification reports.
     *
     * Accepted values:
     * - `plain` for console output
     * - `html`
     * ` `markdown`
     *
     * Default value: [VerificationReportsFormats.PLAIN], [VerificationReportsFormats.HTML]
     */
    @get:Input
    @get:Optional
    abstract val verificationReportsFormats: ListProperty<VerificationReportsFormats>

    /**
     * The path to the directory where IDEs used for the verification will be downloaded.
     *
     * Default value: `System.getProperty("plugin.verifier.home.dir")/ides`, `System.getenv("XDG_CACHE_HOME")/pluginVerifier/ides`,
     * `System.getProperty("user.home")/.cache/pluginVerifier/ides` or system temporary directory.
     */
    @get:Input
    @get:Optional
    abstract val downloadDir: Property<String>

    @get:Internal
    abstract val downloadPath: Property<Path>

    /**
     * Custom JBR version to use for running the IDE.
     *
     * All JetBrains Java versions are available at JetBrains Space Packages, and [GitHub](https://github.com/JetBrains/JetBrainsRuntime/releases).
     *
     * Accepted values:
     * - `8u112b752.4`
     * - `8u202b1483.24`
     * - `11_0_2b159`
     */
    @get:Input
    @get:Optional
    abstract val jbrVersion: Property<String>

    /**
     * JetBrains Runtime variant to use when running the IDE with the plugin.
     * See [JetBrains Runtime Releases](https://github.com/JetBrains/JetBrainsRuntime/releases).
     *
     * Default value: `null`
     *
     * Acceptable values:
     * - `jcef`
     * - `sdk`
     * - `fd`
     * - `dcevm`
     * - `nomod`
     *
     * Note: For `JBR 17`, `dcevm` is bundled by default. As a consequence, separated `dcevm` and `nomod` variants are no longer available.
     *
     * **Accepted values:**
     * - `8u112b752.4`
     * - `8u202b1483.24`
     * - `11_0_2b159`
     *
     * All JetBrains Java versions are available at JetBrains Space Packages, and [GitHub](https://github.com/JetBrains/JetBrainsRuntime/releases).
     */
    @get:Input
    @get:Optional
    abstract val jbrVariant: Property<String>

    /**
     * JetBrains Runtime architecture.
     * By default, it's resolved based on the current OS and JRE architecture, see [JbrResolver.JbrArtifact.arch].
     */
    @get:Input
    @get:Optional
    abstract val jbrArch: Property<String>

    /**
     * URL of repository for downloading JetBrains Runtime.
     */
    @get:Input
    @get:Optional
    abstract val jreRepository: Property<String>

    /**
     * The path to directory containing JVM runtime, overrides [jbrVersion].
     */
    @get:Input
    @get:Optional
    abstract val runtimeDir: Property<String>

    /**
     * Resolves the Java Runtime directory.
     * [runtimeDir] property is used if provided with the task configuration.
     * Otherwise, [jbrVersion] is used for resolving the JBR.
     * If it's not set, or it's impossible to resolve a valid version, built-in JBR will be used.
     * As a last fallback, current JVM will be used.
     *
     * @return path to the Java Runtime directory
     */
    @get:Internal
    abstract val resolvedRuntimeDir: Property<File>

    /**
     * The list of classes prefixes from the external libraries.
     * The Plugin Verifier will not report `No such class` for classes of these packages.
     */
    @get:Input
    @get:Optional
    abstract val externalPrefixes: ListProperty<String>

    /**
     * A flag that controls the output format - if set to `true`, the TeamCity compatible output will be returned to stdout.
     *
     * Default value: `false`
     */
    @get:Input
    @get:Optional
    abstract val teamCityOutputFormat: Property<Boolean>

    /**
     * Specifies which subsystems of IDE should be checked.
     *
     * Default value: `all`
     *
     * Acceptable values:**
     * - `all`
     * - `android-only`
     * - `without-android`
     */
    @get:Input
    @get:Optional
    abstract val subsystemsToCheck: Property<String>

    /**
     * A file that contains a list of problems that will be ignored in a report.
     */
    @get:Input
    @get:Optional
    abstract val ignoredProblems: Property<File>

    @get:Internal
    abstract val ideDir: Property<File>

    @get:Internal
    abstract val offline: Property<Boolean>

    private val context = logCategory()

    init {
        group = PLUGIN_GROUP_NAME
        description = "Runs the IntelliJ Plugin Verifier tool to check the binary compatibility with specified IDE builds."
    }

    /**
     * Runs the IntelliJ Plugin Verifier against the plugin artifact.
     */
    @TaskAction
    fun runPluginVerifier() {
        validateRuntimeDir(resolvedRuntimeDir.get())

        val file = distributionFile.orNull?.asPath
        if (file == null || !file.exists()) {
            throw IllegalStateException("Plugin file does not exist: $file")
        }

        val paths = getPaths()
        if (paths.isEmpty()) {
            throw GradleException("'ideVersions' and 'localPaths' properties should not be empty")
        }

        val verifierPath = resolveVerifierPath()
        val verifierArgs = listOf("check-plugin") + getOptions() + file.toString() + paths

        debug(context, "Distribution file: $file")
        debug(context, "Verifier path: $verifierPath")

        ByteArrayOutputStream().use { os ->
            try {
                execOperations.javaexec {
                    classpath = objectFactory.fileCollection().from(verifierPath)
                    mainClass.set("com.jetbrains.pluginverifier.PluginVerifierMain")
                    args = verifierArgs
                    standardOutput = TeeOutputStream(System.out, os)
                }
            } catch (e: ExecException) {
                error(context, "Error during Plugin Verifier CLI execution:\n$os")
                throw e
            }

            debug(context, "Current failure levels: ${FailureLevel.values().joinToString(", ")}")
            FailureLevel.values().forEach { level ->
                if (failureLevel.get().contains(level) && os.toString().contains(level.sectionHeading)) {
                    debug(context, "Failing task on '$failureLevel' failure level")
                    throw GradleException(
                        "$level: ${level.message} Check Plugin Verifier report for more details.\n" +
                                "Incompatible API Changes: https://jb.gg/intellij-api-changes"
                    )
                }
            }
        }
    }

    private fun getPaths(): List<String> {
        val dependenciesDownloader = objectFactory.newInstance<DependenciesDownloader>(offline.get())
        val archiveUtils = objectFactory.newInstance<ArchiveUtils>()

        val idePaths = ideVersions.map { ideVersions ->
            ideVersions
                .ifEmpty {
                    when {
                        localPaths.get().isEmpty() -> productsReleasesFile.get().takeIf(File::exists)?.readLines()
                        else -> null
                    }
                }
                .orEmpty()
                .map { ideVersion ->
                    resolveIdePath(ideVersion, downloadPath.get(), context) { type, version, buildType ->
                        val name = "$type-$version"
                        val ideDir = downloadPath.get().resolve(name)
                        info(context, "Downloading IDE '$name' to: $ideDir")

                        val url = resolveIdeUrl(type, version, buildType, context)
                        val dependencyVersion = listOf(type, version, buildType).filterNot(String::isNullOrEmpty).joinToString("-")
                        val group = when (type) {
                            PLATFORM_TYPE_ANDROID_STUDIO -> "com.android"
                            else -> "com.jetbrains"
                        }
                        debug(context, "Downloading IDE from $url")

                        try {
                            val ideArchive = dependenciesDownloader.downloadFromRepository(context, {
                                create(
                                    group = group,
                                    name = "ides",
                                    version = dependencyVersion,
                                    ext = "tar.gz",
                                )
                            }, {
                                ivyRepository(url)
                            }).first()

                            debug(context, "IDE downloaded, extracting...")
                            archiveUtils.extract(ideArchive.toPath(), ideDir, context) // FIXME ideArchive.toPath()
                            ideDir.listFiles().let { files ->
                                files.filter { it.isDirectory }.forEach { container ->
                                    container.listFiles().forEach { file ->
                                        Files.move(file, ideDir.resolve(file.simpleName))
                                    }
                                    container.forceRemoveDirectory()
                                }
                            }
                        } catch (e: Exception) {
                            warn(context, "Cannot download '$type-$version' from '$buildType' channel: $url", e)
                        }

                        debug(context, "IDE extracted to: $ideDir")
                        ideDir
                    }
                }
        }.get()
        val userPaths = localPaths.get().map { it.toPath() }

        return (idePaths + userPaths).map {
            it.toAbsolutePath().toString()
        }
    }

    /**
     * Resolves the path to the IntelliJ Plugin Verifier file.
     * At first, checks if it was provided with [verifierPath].
     * Fetches IntelliJ Plugin Verifier artifact from the [PLUGIN_VERIFIER_REPOSITORY] repository and resolves the path to `verifier-cli` jar file.
     *
     * @return path to `verifier-cli` jar
     */
    private fun resolveVerifierPath() =
        verifierPath.orNull
            ?.let(Path::of)
            ?.takeIf(Path::exists)
            ?: throw InvalidUserDataException("Provided Plugin Verifier path doesn't exist: '$path'. Downloading Plugin Verifier: $verifierVersion")

    /**
     * Resolves the Java Runtime directory.
     * [runtimeDir] property is used if provided with the task configuration.
     * Otherwise, [jbrVersion] is used for resolving the JBR.
     * If it's not set, or it's impossible to resolve a valid version, built-in JBR will be used.
     * As a last fallback, current JVM will be used.
     *
     * @return path to the Java Runtime directory
     */
    internal fun resolveRuntimeDir(jbrResolver: JbrResolver) =
        jbrResolver.resolveRuntimeDir(
            runtimeDir = runtimeDir.orNull,
            jbrVersion = jbrVersion.orNull,
            jbrVariant = jbrVariant.orNull,
            jbrArch = jbrArch.orNull,
            ideDir = ideDir.orNull,
        ) ?: throw InvalidUserDataException(
            when {
                requiresJava11() -> "Java Runtime directory couldn't be resolved. Note: Plugin Verifier 1.260+ requires Java 11"
                else -> "Java Runtime directory couldn't be resolved"
            }
        )

    /**
     * Verifies if the provided Java Runtime directory points to Java 11 when using Plugin Verifier 1.260+.
     *
     * @return Java Runtime directory points to Java 8 for Plugin Verifier versions < 1.260, or Java 11 for 1.260+.
     */
    private fun validateRuntimeDir(runtimeDirPath: File) = ByteArrayOutputStream().use { os ->
        debug(context, "Plugin Verifier JRE verification: $runtimeDirPath")

        if (!requiresJava11()) {
            return true
        }

        execOperations.exec {
            executable = runtimeDirPath.resolve("bin/java").absolutePath
            args = listOf("-version")
            errorOutput = os
        }
        val version = Version.parse(os.toString())
        val result = version >= Version(11)

        result.ifFalse {
            throw GradleException("Plugin Verifier 1.260+ requires Java 11, but '$version' was provided with 'runtimeDir': $runtimeDirPath")
        }
    }

    /**
     * Checks the Plugin Verifier version, if 1.260+, require Java 11 to run.
     */
    private fun requiresJava11() = currentVersion.let(Version::parse) >= Version(1, 260)

    /**
     * Check that the Plugin Verifier supports the Verification reports output formats.
     * This is available only in version 1.304 and later.
     *
     * The previous versions do not support the corresponding versions properly, leading to CLI argument parsing errors.
     */
    private fun supportsVerificationReportOutputFormats() = currentVersion.let(Version::parse) >= Version(1, 304)

    /**
     * Collects all the options for the Plugin Verifier CLI provided with the task configuration.
     *
     * @return array with all available CLI options
     */
    private fun getOptions(): List<String> {
        val args = mutableListOf(
            "-verification-reports-dir", verificationReportsDir.get(),
            "-runtime-dir", resolvedRuntimeDir.get().absolutePath,
        )

        externalPrefixes.get().takeIf { it.isNotEmpty() }?.let {
            args.add("-external-prefixes")
            args.add(it.joinToString(":"))
        }
        if (teamCityOutputFormat.get()) {
            args.add("-team-city")
        }
        if (subsystemsToCheck.orNull != null) {
            args.add("-subsystems-to-check")
            args.add(subsystemsToCheck.get())
        }
        if (offline.get()) {
            args.add("-offline")
        }
<<<<<<< HEAD
        if (supportsVerificationReportOutputFormats()) {
            args.add("-verification-reports-formats")
            args.add(verificationReportsFormats.get().joinToString(","))
        }
=======
        if (ignoredProblems.orNull != null) {
            args.add("-ignored-problems")
            args.add(ignoredProblems.get().absolutePath)
        }

>>>>>>> 2cfa857f
        return args
    }

    /**
     * Retrieve the Plugin Verifier home directory used for storing downloaded IDEs.
     * Following home directory resolving method is taken directly from the Plugin Verifier to keep the compatibility.
     *
     * @TODO: Remove `forUseAtConfigurationTime` when Gradle 7+ is used
     * @return Plugin Verifier home directory
     */
    @Suppress("DEPRECATION")
    private fun verifierHomeDir() = providers.systemProperty("plugin.verifier.home.dir")
        .forUseAtConfigurationTime()
        .map { Path.of(it) }
        .orElse(providers.environmentVariable("XDG_CACHE_HOME").forUseAtConfigurationTime().map { Path.of(it).resolve("pluginVerifier") })
        .orElse(providers.systemProperty("user.home").forUseAtConfigurationTime().map { Path.of(it).resolve(".cache/pluginVerifier") })
        .orElse(temporaryDir.toPath().resolve("pluginVerifier"))

    /**
     * Resolves the Plugin Verifier version.
     * If set to [VERSION_LATEST], there's request to [METADATA_URL] performed for the latest available version.
     *
     * @return Plugin Verifier version
     */
    @get:Internal
    internal val currentVersion by lazy {
        verifierVersion.orNull?.takeIf { it != VERSION_LATEST } ?: resolveLatestVersion()
    }

    /**
     * Resolves the IDE type and version. If only `version` is provided, `type` is set to "IC".
     *
     * @param ideVersion IDE version. Can be "2020.2", "IC-2020.2", "202.1234.56"
     * @return path to the resolved IDE
     */
    private fun resolveIdePath(
        ideVersion: String,
        downloadPath: Path,
        context: String?,
        block: (type: String, version: String, buildType: String) -> Path,
    ): Path {
        debug(context, "Resolving IDE path for: $ideVersion")
        var (type, version) = ideVersion.trim().split('-', limit = 2) + null

        if (version == null) {
            debug(context, "IDE type not specified, setting type to $PLATFORM_TYPE_INTELLIJ_COMMUNITY")
            version = type
            type = PLATFORM_TYPE_INTELLIJ_COMMUNITY
        }

        val name = "$type-$version"
        val ideDirPath = downloadPath.resolve(name)

        if (ideDirPath.exists()) {
            debug(context, "IDE already available in: $ideDirPath")
            return ideDirPath
        }

        val buildTypes = when (type) {
            PLATFORM_TYPE_ANDROID_STUDIO -> listOf("")
            else -> listOf("release", "rc", "eap", "beta")
        }

        buildTypes.forEach { buildType ->
            debug(context, "Downloading IDE '$type-$version' from '$buildType' channel to: $downloadPath")
            try {
                return block(type!!, version!!, buildType).also {
                    debug(context, "Resolved IDE '$type-$version' path: $it")
                }
            } catch (e: IOException) {
                debug(context, "Cannot download IDE '$type-$version' from '$buildType' channel. Trying another channel...", e)
            }
        }

        throw GradleException("IDE '$ideVersion' cannot be downloaded. Please verify the specified IDE version against the products available for testing: https://jb.gg/intellij-platform-builds-list")
    }

    /**
     * Resolves direct IDE download URL provided by the JetBrains Data Services.
     * The URL created with [IDEA_DOWNLOAD_URL] contains HTTP redirection, which is supposed to be resolved.
     * Direct download URL is prepended with [CACHE_REDIRECTOR] host for providing a caching mechanism.
     *
     * @param type IDE type, i.e. IC, PS
     * @param version IDE version, i.e. 2020.2 or 203.1234.56
     * @param buildType release, rc, eap, beta
     * @return direct download URL prepended with [CACHE_REDIRECTOR] host
     */
    private fun resolveIdeUrl(type: String, version: String, buildType: String, context: String?): String {
        val isAndroidStudio = type == PLATFORM_TYPE_ANDROID_STUDIO
        val url = when {
            isAndroidStudio -> "$ANDROID_STUDIO_DOWNLOAD_URL/$version/android-studio-$version-linux.tar.gz"
            else -> "$IDEA_DOWNLOAD_URL?code=$type&platform=linux&type=$buildType&${versionParameterName(version)}=$version"
        }

        debug(context, "Resolving direct IDE download URL for: $url")

        var connection: HttpURLConnection? = null

        try {
            with(URL(url).openConnection() as HttpURLConnection) {
                connection = this
                instanceFollowRedirects = false
                inputStream.use {
                    if ((responseCode == HttpURLConnection.HTTP_MOVED_PERM || responseCode == HttpURLConnection.HTTP_MOVED_TEMP) && !isAndroidStudio) {
                        val redirectUrl = URL(getHeaderField("Location"))
                        disconnect()
                        debug(context, "Resolved IDE download URL: $url")
                        return "$CACHE_REDIRECTOR/${redirectUrl.host}${redirectUrl.file}"
                    } else {
                        debug(context, "IDE download URL has no redirection provided. Skipping")
                    }
                }
            }
        } catch (e: Exception) {
            info(context, "Cannot resolve direct download URL for: $url")
            debug(context, "Download exception stacktrace:", e)
            throw e
        } finally {
            connection?.disconnect()
        }

        return url
    }

    /**
     * Obtains the version parameter name used for downloading IDE artifact.
     *
     * Examples:
     * - 202.7660.26 -> build
     * - 2020.1, 2020.2.3 -> version
     *
     * @param version current version
     * @return version parameter name
     */
    private fun versionParameterName(version: String) = when {
        version.matches("\\d{3}(\\.\\d+)+".toRegex()) -> "build"
        else -> "version"
    }

    /**
     * Provides target directory used for storing downloaded IDEs.
     * Path is compatible with the Plugin Verifier approach.
     *
     * @return directory for downloaded IDEs
     */
    internal fun ideDownloadDir() = verifierHomeDir().map { it.resolve("ides").createDir() }

    companion object {
        private const val METADATA_URL = "$PLUGIN_VERIFIER_REPOSITORY/org/jetbrains/intellij/plugins/verifier-cli/maven-metadata.xml"
        private const val IDEA_DOWNLOAD_URL = "https://data.services.jetbrains.com/products/download"
        private const val ANDROID_STUDIO_DOWNLOAD_URL = "https://redirector.gvt1.com/edgedl/android/studio/ide-zips"

        fun resolveLatestVersion() = LatestVersionResolver.fromMaven("Plugin Verifier", METADATA_URL)
    }

    @Suppress("unused")
    enum class FailureLevel(val sectionHeading: String, val message: String) {
        COMPATIBILITY_WARNINGS(
            "Compatibility warnings",
            "Compatibility warnings detected against the specified IDE version."
        ),
        COMPATIBILITY_PROBLEMS(
            "Compatibility problems",
            "Compatibility problems detected against the specified IDE version."
        ),
        DEPRECATED_API_USAGES(
            "Deprecated API usages",
            "Plugin uses API marked as deprecated (@Deprecated)."
        ),
        SCHEDULED_FOR_REMOVAL_API_USAGES(
            /* # usage(s) of */"scheduled for removal API",
            "Plugin uses API marked as scheduled for removal (ApiStatus.@ScheduledForRemoval)."
        ),
        EXPERIMENTAL_API_USAGES(
            "Experimental API usages",
            "Plugin uses API marked as experimental (ApiStatus.@Experimental)."
        ),
        INTERNAL_API_USAGES(
            "Internal API usages",
            "Plugin uses API marked as internal (ApiStatus.@get:Internal)."
        ),
        OVERRIDE_ONLY_API_USAGES(
            "Override-only API usages",
            "Override-only API is used incorrectly (ApiStatus.@OverrideOnly)."
        ),
        NON_EXTENDABLE_API_USAGES(
            "Non-extendable API usages",
            "Non-extendable API is used incorrectly (ApiStatus.@NonExtendable)."
        ),
        PLUGIN_STRUCTURE_WARNINGS(
            "Plugin structure warnings",
            "The structure of the plugin is not valid."
        ),
        MISSING_DEPENDENCIES(
            "Missing dependencies",
            "Plugin has some dependencies missing."
        ),
        INVALID_PLUGIN(
            "The following files specified for the verification are not valid plugins",
            "Provided plugin artifact is not valid."
        ),
        NOT_DYNAMIC(
            "Plugin cannot be loaded/unloaded without IDE restart",
            "Plugin cannot be loaded/unloaded without IDE restart."
        );

        companion object {
            @JvmField
            val ALL: EnumSet<FailureLevel> = EnumSet.allOf(FailureLevel::class.java)

            @JvmField
            val NONE: EnumSet<FailureLevel> = EnumSet.noneOf(FailureLevel::class.java)
        }
    }

    @Suppress("unused")
    enum class VerificationReportsFormats {
        PLAIN,
        HTML,
        MARKDOWN;

        companion object {
            @JvmField
            val ALL: EnumSet<VerificationReportsFormats> = EnumSet.allOf(VerificationReportsFormats::class.java)

            @JvmField
            val NONE: EnumSet<VerificationReportsFormats> = EnumSet.noneOf(VerificationReportsFormats::class.java)
        }

        override fun toString() = name.lowercase()
    }
}<|MERGE_RESOLUTION|>--- conflicted
+++ resolved
@@ -497,18 +497,15 @@
         if (offline.get()) {
             args.add("-offline")
         }
-<<<<<<< HEAD
         if (supportsVerificationReportOutputFormats()) {
             args.add("-verification-reports-formats")
             args.add(verificationReportsFormats.get().joinToString(","))
         }
-=======
         if (ignoredProblems.orNull != null) {
             args.add("-ignored-problems")
             args.add(ignoredProblems.get().absolutePath)
         }
 
->>>>>>> 2cfa857f
         return args
     }
 
