--- conflicted
+++ resolved
@@ -357,11 +357,7 @@
                 dependencies,
                 providers,
                 layout,
-<<<<<<< HEAD
                 gradle,
-=======
-                rootDir,
->>>>>>> d2e8f98e
             )
 
             repositories.configureExtension<IntelliJPlatformRepositoriesExtension>(
