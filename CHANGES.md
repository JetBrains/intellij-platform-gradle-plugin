--- conflicted
+++ resolved
@@ -4,11 +4,8 @@
 
 - Respect `ideaDependencyCachePath` property [#794](../../issues/794)
 - Fix for providing dependencies after project evaluation [#801](../../issues/801)
-<<<<<<< HEAD
 - Resolve EAP version of the Java compiler for local EAP IDE instances [#811](../../issues/811)
-=======
 - Publish plugin sources and JavaDocs [#810](../../issues/810)
->>>>>>> fc807479
 
 ## 1.2.0
 
