# Changelog

## 1.1.3, not published

- Fixed `releaseType` resolving for Rider versions in `-EAP#-SNAPSHOT` format.
<<<<<<< HEAD
- `runPluginVerifier`: verify required Java 11 environment for Plugin Verifier `1.260+`
=======
- `pluginVerifier` – remove support for old versions `< 1.255` hosted on Bintray
>>>>>>> 6def7614

## 1.1.2

- Use Gradle `ArchiveOperations` in `extractArchive` utils method [#681](../../issues/681)
- Set minimal supported Gradle version to 6.6
- Use JDOM for altering `updates.xml` in `PrepareSandboxTask` to keep existing content
- Fixed incorrect output path of `JarSearchableOptionsTask` causing also duplicate entry exception [#678](../../issues/678)
- Fixed incorrect plugin download URL for custom repositories [#688](../../issues/688)
- Make `DownloadRobotServerPluginTask` pointing to the latest Robot Server Plugin available
- Support Maven closure in `PluginsRepositories` block
- `BuildSearchableOptionsTask` fails on macOS when resolving `javaHome` #[#696](../../issues/696)
- `PrepareSandboxTask` doesn't depend on `JavaPlugin` dependencies #[#451](../../issues/451)
- Remove `IntelliJPluginExtension.pluginsRepositories(block: Closure<Any>)` due to `ConfigureUtil` deprecation and a lack of typed parameters
- Remove usage of deprecated methods and classes introduced in Gradle 7.1 #[#700](../../issues/700)

## 1.0.0

- Breaking changes guide: https://lp.jetbrains.com/gradle-intellij-plugin
- Plugin Signing integration
- Lazy Configuration support
- Configuration Cache support
- Task Configuration Avoidance support
- better CI (GitHub Actions, Qodana, Dependabot)
- Rewritten in Kotlin
- property names cleanup (`*Repo` to `*Repository`, `*Directory` to `*Dir` – for the sake of consistency with Gradle)
- Stepping away from Bintray and JCenter

## 0.7.3

- migrate from bintray [#594](../../issues/594)
- exclude kotlin-reflect and kotlin-text from the runtime if kotlin is used in plugin [#585](../../issues/585)
- respect overridden `build` directory [#602](../../issues/602)
- store cache of plugins from different custom repositories in different directories [#579](../../issues/579)
- rename dependency jars with the same name [#497](../../issues/497)

## 0.7.2

- fix classpath for IDE without `ant` inside distribution
- fix resolving the OS architecture

## 0.7.1

- fix classpath for IDE 2020.2 [#601](../../issues/601)

## 0.7.0

- support GoLand as an SDK
- fix javac2 dependency for project with implicit IntelliJ version [#592](../../issues/592)
- fix using query parameters in custom repository urls [#589](../../issues/589)
- support downloading JBR for aarch64 [#600](../../issues/600)
- added ant dependencies to testing classpath
- fix JBR resolving after removing JavaFX from JBR in IDEA 2021.1 [#599](../../issues/599)

## 0.6.5

- fixed not found classes from plugin dependencies in tests [#570](../../issues/570)

## 0.6.4

- runPluginVerifier: integrate Plugin Verifier offline mode with Gradle `offline` start parameter
- runPluginVerifier: introduce `verifierPath` property
- support for Rider for Unreal Engine as an SDK

## 0.6.3

- fixed loading dependencies of builtin plugin [#542](../../issues/542)
- fixed loading file templates from plugins [#554](../../issues/554)
- yet another fix for class-loading in tests for IntelliJ Platform 203 and higher [#561](../../issues/561)

## 0.6.2

- runPluginVerifier: make ideVersions property mandatory
- runPluginVerifier: better handling of the exception produced by DownloadAction [#553](../../issues/553)
- runPluginVerifier: provide URL for verifying the available IDE versions [#553](../../issues/553)
- runPluginVerifier: fix java.nio.file.FileAlreadyExistsException as ERROR in logs [#552](../../issues/552)
- add prepareTestingSandbox as an input to tests

## 0.6.1

- runPluginVerifier: allow specifying `ideVersions` as comma-separated String
- runPluginVerifier: specifying EAP build number leads to IllegalArgumentException
- runPluginVerifier: fix for ArrayIndexOutOfBoundsException when destructuring ideVersion.split

## 0.6.0

- Introduced runPluginVerifier task that runs the IntelliJ Plugin Verifier tool to check the binary compatibility with specified IntelliJ IDE builds. 

## 0.5.1

- fix class-loading in tests for IntelliJ Platform >= 203 

## 0.5.0

- do not download dependencies during configuration phase [#123](../../issues/123)
- support multiple plugin repositories
- support enterprise plugin repositories [#15](../../issues/15)

## 0.4.26

- fix plugin-repository-rest-client dependency

## 0.4.25

- fix plugin-repository-rest-client dependency

## 0.4.24

- fix plugin-repository-rest-client dependency

## 0.4.23

- fix compatibility issue with Kotlin 1.4 serialization [#532](../../issues/532)

## 0.4.22

- add option to disable auto-reload of dynamic plugins
- documentation improvements

## 0.4.21

- fix adding serchable options to the distribution for Gradle > 5.1 [#487](../../issues/487)

## 0.4.20

- fixed caching builtin plugins data
- add annotations-19.0.0 to compile classpath by default 
- fix setting plugin name for Gradle 5.1..5.3 [#481](../../issues/481)

## 0.4.19

- Use builtin JBR from alternativeIdePath IDE [#358](../../issues/358)
- Enable dependencies for builtin plugins automatically [#474](../../issues/474)
- Allow referring builtin plugins by their ids rather than directory name [IDEA-233841](https://youtrack.jetbrains.com/issue/IDEA-233841)
- Require 4.9 Gradle version, dropped deprecated stuff
- Do not add junit.jar into classpath, it may clash with junit-4.jar on certain JDKs

## 0.4.18

- Introduced `runIdeForUiTests` task [#466](../../issues/466)
- Fix unpacking JBR with JCEF on Mac [#468](../../issues/468)
- Publish plugin security update [#472](../../issues/472)

## 0.4.17

- Fix platform prefix for DataGrip [#458](../../issues/458)
- Enable plugin auto-reloading by default
- Upgrade plugins repository client
- Use new methods for Gradle 5.1 and higher [#464](../../issues/464)
- Support JBR with JCEF [#465](../../issues/465)

## 0.4.16

- Fix downloading JBR if temp directory and gradle chace are on the different partitions [#457](../../issues/457)
- Build searchable options task is marked as cacheable

## 0.4.15

- Fix uploading on Java 11 [#448](../../issues/448)
- Fix instrumentation when localPath is set [#443](../../issues/443)

## 0.4.14

- Support for Gradle 6.0
- Deprecated `runIde.ideaDirectory`. `runIde.ideDirectory` should be used instead

## 0.4.13

- Removed `intellij.useProductionClassLoaderInTests` option as we found another way to fix loading plugins in tests in 2019.3 

## 0.4.12

- More structured logging
- Introduced `intellij.useProductionClassLoaderInTests` option to control how plugin is going to be loaded in tests 

## 0.4.11

- Fix setting archive name for Gradle 5.1 and higher [#436](../../issues/436)  
- Fix forms compilation for Rider and Python snapshot builds. Works for Rider-2019.3-SNAPSHOT and higher [#403](../../issues/403)   

## 0.4.10

- Upgrade download plugin [#418](../../issues/418)
- Simplify custom runIde task configuration [#401](../../issues/401)


## 0.4.9

- Graceful handling of 404 errors when publishing a new plugin [#389](../../issues/389)
- Support PyCharm as an SDK
- Fail if the plugin depends on Java plugin but doesn't declare it as dependency

## 0.4.8

- Gradle 5.4 compatibility
- Support for new JBR distributions layout
- Made buildSearchableOption task incremental

## 0.4.7

- add one more executable file in Rider SDK

## 0.4.6

- support Gradle 5.3 [#379](../../issues/379)
- fixed downloading JBR 8 for IDEAE 2018.3 and earlier

## 0.4.5

- support JBR 11 from the new JetBrains Runtime Reposiotry
- support running using JBR 11 [IDEA-208692](https://youtrack.jetbrains.com/issue/IDEA-208692)

## 0.4.4
- support the new bintray repository for JetBrains Runtime artifacts
- fixed downloading of old JBR  builds [#367](../../issues/367)
- fix instrumentation for local IDE instances [#369](../../issues/369)

## 0.4.3

- fixed downloading instrumentation dependencies for release versions
- fixed downloading renamed JetBrains Runtime artifacts

## 0.4.2

- fixed removing `config/` and `system/` on running `runIde` task [#359](../../issues/359)

## 0.4.1

- fixed plugin's sources attaching

## 0.4.0

- drop Gradle 2 support
- support for CLion as a building dependency [#342](../../issues/342)
- support token-based authentication while publishing plugins [#317](../../issues/317)
- add notification about patching particular tag values and attributes in plugin.xml [#284](../../issues/284)
- fix attaching sources to bundled plugins [#337](../../issues/337)
- fix verification message in case of default value of `description`-tag

## 0.3.12

- fixed resolving plugins from a custom channel [#320](../../issues/320)
- fixed building with Java 9

## 0.3.11

- ~~fixed resolving plugins from a custom channel~~
- fixed uploading plugins [#321](../../issues/321)
- fixed caching strategy for IDEA dependency [#318](../../issues/318)
 
## 0.3.10

- fixed dependency on local plugin files
- cache-redirector is used for downloading plugin dependencies [#301](../../issues/301) 

## 0.3.7

- fixed missing `tools.jar` on Mac [#312](../../issues/312)

## 0.3.6

- `runIde` task uses `tools.jar` from a JBRE java [#307](../../issues/307)

## 0.3.5

- Allow to override all system properties in RunIde task [#304](../../issues/304)
- Move to the new url to JBRE and Gradle distributions [#301](../../issues/301)
- Fixed an encoding while writing plugin.xml [#295](../../issues/295)

## 0.3.4

- Gradle 4.8 compatibility [#283](../../issues/283)

## 0.3.3

- fixed compiling JGoodies forms for IDEA version >= 182.* [#290](../../issues/290)

## 0.3.2

- use tools.jar from a java of `runIde` task [IDEA-192418](https://youtrack.jetbrains.com/issue/IDEA-192418)

## 0.3.1

- fix running for IDEA version < 2017.3 [#273](../../issues/273)

## 0.3.0

- added plugin verification task: `verifyPlugin`
- default values of `runIde` task are propagated to all RunIdeaTask-like tasks
- enhanced plugins resolution: better error messages for unresolved dependencies and fixes [#247](../../issues/247)
- check build number to decide whether the unzipped distribution can be reused (fixes [#234](../../issues/234))
- download JetBrains Java runtime and use it while running IDE (fixes [#192](../../issues/192))
- do not include plugin's jars recursively (fixes [#231](../../issues/231))
- allow to add custom Javac2.jar to `instrumentCode` task

## 0.2.20

- recognize new kotlin stdlib files as part of IDEA dependency

## 0.2.19

- Setup project plugin dependency for an already evaluated project (fixes [#238](../../issues/238))

## 0.2.18

- update default repository url
- support for running GoLand 

## 0.2.17

- fix compatibility with Gradle 4.0 new versions of Kotlin and Scala plugins (fixes [#221](../../issues/221) and [#222](../../issues/222))

## 0.2.16

- automatically set system properties for debugging Resharper

## 0.2.15

- restore scripts execution permissions in Rider distribution 

## 0.2.14

- support RD prefix for Rider
- avoid possible NPEs (fixes [#208](../../issues/208))

## 0.2.13

- Gradle 4.0 compatibility fixes

## 0.2.12

- upgrade plugin-repository-rest-client

## 0.2.11

- upgrade plugin-repository-rest-client

## 0.2.10

- upgrade plugin-services libraries to fix 'Invalid plugin type' exception while downloading plugins dependencies (fixes [#201](../../issues/201))
- prefer `compile` configuration for any plugins IDEA dependencies in tests (fixes [#202](../../issues/202))

## 0.2.9

- prefer `compile` configuration for bundled plugins IDEA dependencies in tests

## 0.2.8

- prefer `compile` configuration for IDEA dependencies in tests
- prefer `compileOnly` configuration for plugins dependencies in tests

## 0.2.7

- avoid exception due to adding duplicated configurations

## 0.2.6

- prefer `compileOnly` configuration for IDEA dependencies

## 0.2.5

- set `buildDir` as a default cache for IDE dependencies in case of Rider-plugin
- fix Kotlin instrumentation

## 0.2.4

- fixed attaching sources for IDEA Ultimate and bundled plugins

## 0.2.3

- fixed compilation for multi-module layout
 
## 0.2.2

- added `runIde` task. `runIdea` is deprecated now (fixes [#169](../../issues/169))
- fixed kotlin forms instrumentation (fixes [#171](../../issues/171))
- fixed filtering out all resources of dependent plugins (fixes [#172](../../issues/172))
- fixed intellij.systemProperties extension (fixes [#173](../../issues/173)) 

## 0.2.1

- added Rider support (fixes [#167](../../issues/167))
- fix unresolved builtin plugins on case-insensitive file systems

## 0.2.0

- result artifact format is changed: now it's always a ZIP archive even if plugin has no extra dependencies. *Note that this may change classloading (see [#170](../../issues/170))*
- added an ability to use local IDE installation for compiling
- result zip archive is added to `archives` configuration, built-in `assemble` task now builds the plugin distribution
- added JPS-type for intellij dependency (fixes [#106](../../issues/106))
- patchXml action is reimplemented, now it's possible to freely customize input files, destination directory, since/until builds, plugin description and version
- publishTask is reimplemented, now it's possible to set several channels to upload (fixes [#117](../../issues/117))
- reimplementation tasks also includes following improvements for all of them:
  - it's possible to reuse reimplemented tasks in client's code
  - it's allowed to run tasks without plugin.xml
  - tasks are configured before project evaluation, `project.afterEvaluate` is not require anymore
- fix incremental compiling after instrumenting code (fixes [#116](../../issues/116))
- added `intellij.ideaDependencyCachePath` option (fixes [#127](../../issues/127))
- `project()` reference can be used as a plugin-dependency (fixes [#17](../../issues/17))
- fix attaching sources of builtin plugins (fixes [#153](../../issues/153))

## 0.1.10

**Avoid using this version unless you have several plugin project which use the very same sandbox directory**

- Do not override plugins directory content (temporary fix of [#17](../../issues/17)) 

## 0.1.9

- Added default configuration to ivy-repositories (fixes [#114](../../issues/114))

## 0.1.6

- External plugin directories are placed in compile classpath so IDEA code insight is better for them now (fixes [#105](../../issues/105)) 

## 0.1.4

- Fix incremental compilation on changing `intellij.version` (fixes [#67](../../issues/67))

## 0.1.0

- Support external plugin dependencies

## 0.0.41

- Fix Kotlin forms instrumentation ([#73](../../issues/73))

## 0.0.39

- Allow to make single-build plugin distributions (fixes [#64](../../issues/64))

## 0.0.37

- Exclude kotlin dependencies if needed (fixes [#57](../../issues/57))

## 0.0.35

- Disable automatic updates check in debug IDEA (fixes [#46](../../issues/46))

## 0.0.34

- Support local IDE installation as a target application of `runIdea` task

## 0.0.33

- Attach community sources to ultimate IntelliJ artifact (fixes [#37](../../issues/37))
- New extension for passing system properties to `runIdea` task (fixes [#18](../../issues/18))

## 0.0.32

- Support compilation in IDEA 13.1 (fixes [#28](../../issues/28))

## 0.0.30

- Fixed broken `runIdea` task

## 0.0.29

- `cleanTest` task clean `system-test` and `config-test` directories (fixes [#13](../../issues/13))
- Do not override plugins which were installed in debug IDEA (fixes [#24](../../issues/24))

## 0.0.28

- `RunIdeaTask` is extensible (fixes [#23](../../issues/23))
- Fix xml parsing exception (fixes [#25](../../issues/25))

## 0.0.27

- Disabled custom class loader in tests (fixes [#21](../../issues/21))

## 0.0.25

- Do not patch version tag if `project.version` property is not specified (fixes [#11](../../issues/11))

## 0.0.21

- IntelliJ-specific jars are attached as compile dependency (fixes [#5](../../issues/5))

## 0.0.10

- Support for attaching IntelliJ sources in IDEA<|MERGE_RESOLUTION|>--- conflicted
+++ resolved
@@ -3,11 +3,8 @@
 ## 1.1.3, not published
 
 - Fixed `releaseType` resolving for Rider versions in `-EAP#-SNAPSHOT` format.
-<<<<<<< HEAD
 - `runPluginVerifier`: verify required Java 11 environment for Plugin Verifier `1.260+`
-=======
 - `pluginVerifier` – remove support for old versions `< 1.255` hosted on Bintray
->>>>>>> 6def7614
 
 ## 1.1.2
 
