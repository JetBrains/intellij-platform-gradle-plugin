import jetbrains.buildServer.configs.kotlin.DslContext
import jetbrains.buildServer.configs.kotlin.buildFeatures.commitStatusPublisher
import jetbrains.buildServer.configs.kotlin.buildSteps.gradle
import jetbrains.buildServer.configs.kotlin.project
import jetbrains.buildServer.configs.kotlin.projectFeatures.githubIssues
import jetbrains.buildServer.configs.kotlin.sequential
import jetbrains.buildServer.configs.kotlin.ui.add
import jetbrains.buildServer.configs.kotlin.version

/*
The settings script is an entry point for defining a TeamCity
project hierarchy. The script should contain a single call to the
project() function with a Project instance or an init function as
an argument.

VcsRoots, BuildTypes, Templates, and subprojects can be
registered inside the project using the vcsRoot(), buildType(),
template(), and subProject() methods respectively.

To debug settings scripts in command-line, run the

    mvnDebug org.jetbrains.teamcity:teamcity-configs-maven-plugin:generate

command and attach your debugger to the port 8000.

To debug in IntelliJ Idea, open the 'Maven Projects' tool window (View
-> Tool Windows -> Maven Projects), find the generate task node
(Plugins -> teamcity-configs -> teamcity-configs:generate), the
'Debug' option is available in the context menu for the task.
*/

version = "2022.10"

project {
    description = "Gradle plugin for building plugins for IntelliJ-based IDEs – https://github.com/JetBrains/gradle-intellij-plugin"

    features {
        githubIssues {
            id = "PROJECT_EXT_621"
            displayName = "JetBrains/gradle-intellij-plugin"
            repositoryURL = "https://github.com/JetBrains/gradle-intellij-plugin"
        }
    }

    val operatingSystems = listOf("Linux", "Windows", "macOS")
<<<<<<< HEAD
    val gradleVersions = listOf("8.1", "8.5", "8.6-rc-2")
=======
    val gradleVersions = listOf("7.6", "8.6")
>>>>>>> fb507185

    val buildChain = sequential {
        operatingSystems.forEach { os ->
            this@project.buildType {
                id("UnitTests${os.uppercase()}")
                name = "Unit Tests ($os)"

                vcs {
                    root(DslContext.settingsRoot)
                }

                steps {
                    gradleVersions.forEach { gradleVersion ->
                        gradle {
                            name = "Unit Tests – Gradle $gradleVersion"
                            tasks = "check -PtestGradleVersion=$gradleVersion"
                        }
                    }
                }

                features {
                    commitStatusPublisher {
                        publisher = github {
                            githubUrl = "https://api.github.com"
                            authType = personalToken {
                                token = "credentialsJSON:7b4ae65b-efad-4ea8-8ddf-b48502524605"
                            }
                        }
                        param("github_oauth_user", "hsz")
                    }
                }

                requirements {
                    add {
                        equals("teamcity.agent.jvm.os.family", os)
                    }
                }
            }
        }
    }

    buildChain.buildTypes().forEach { buildType(it) }
}<|MERGE_RESOLUTION|>--- conflicted
+++ resolved
@@ -43,11 +43,7 @@
     }
 
     val operatingSystems = listOf("Linux", "Windows", "macOS")
-<<<<<<< HEAD
-    val gradleVersions = listOf("8.1", "8.5", "8.6-rc-2")
-=======
-    val gradleVersions = listOf("7.6", "8.6")
->>>>>>> fb507185
+    val gradleVersions = listOf("8.1", "8.6")
 
     val buildChain = sequential {
         operatingSystems.forEach { os ->
