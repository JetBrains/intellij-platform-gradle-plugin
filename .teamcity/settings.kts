import jetbrains.buildServer.configs.kotlin.DslContext
import jetbrains.buildServer.configs.kotlin.buildFeatures.commitStatusPublisher
import jetbrains.buildServer.configs.kotlin.buildSteps.gradle
import jetbrains.buildServer.configs.kotlin.project
import jetbrains.buildServer.configs.kotlin.projectFeatures.githubIssues
import jetbrains.buildServer.configs.kotlin.sequential
import jetbrains.buildServer.configs.kotlin.triggers.vcs
import jetbrains.buildServer.configs.kotlin.ui.add
import jetbrains.buildServer.configs.kotlin.version

/*
The settings script is an entry point for defining a TeamCity
project hierarchy. The script should contain a single call to the
project() function with a Project instance or an init function as
an argument.

VcsRoots, BuildTypes, Templates, and subprojects can be
registered inside the project using the vcsRoot(), buildType(),
template(), and subProject() methods respectively.

To debug settings scripts in command-line, run the

    mvnDebug org.jetbrains.teamcity:teamcity-configs-maven-plugin:generate

command and attach your debugger to the port 8000.

To debug in IntelliJ Idea, open the 'Maven Projects' tool window (View
-> Tool Windows -> Maven Projects), find the generate task node
(Plugins -> teamcity-configs -> teamcity-configs:generate), the
'Debug' option is available in the context menu for the task.
*/

version = "2022.10"

project {
    description = "Gradle plugin for building plugins for IntelliJ-based IDEs – https://github.com/JetBrains/gradle-intellij-plugin"

    features {
        githubIssues {
            id = "PROJECT_EXT_621"
            displayName = "JetBrains/gradle-intellij-plugin"
            repositoryURL = "https://github.com/JetBrains/gradle-intellij-plugin"
        }
    }

    val operatingSystems = listOf("Linux", "Windows", "macOS")
<<<<<<< HEAD
    val gradleVersions = listOf("8.0", "8.2.1")
=======
    val gradleVersions = listOf("7.6", "8.3")
>>>>>>> 4aa6e80d

    val buildChain = sequential {
        operatingSystems.forEach { os ->
            this@project.buildType {
                id("UnitTests${os.uppercase()}")
                name = "Unit Tests ($os)"

                vcs {
                    root(DslContext.settingsRoot)
                }

                steps {
                    gradleVersions.forEach { gradleVersion ->
                        gradle {
                            name = "Unit Tests – Gradle $gradleVersion"
                            tasks = "check -PtestGradleVersion=$gradleVersion"
                        }
                    }
                }

                features {
                    commitStatusPublisher {
                        publisher = github {
                            githubUrl = "https://api.github.com"
                            authType = personalToken {
                                token = "credentialsJSON:7b4ae65b-efad-4ea8-8ddf-b48502524605"
                            }
                        }
                        param("github_oauth_user", "hsz")
                    }
                }

                requirements {
                    add {
                        equals("teamcity.agent.jvm.os.family", os)
                    }
                }
            }
        }
    }

    buildChain.buildTypes().forEach { buildType(it) }
}<|MERGE_RESOLUTION|>--- conflicted
+++ resolved
@@ -44,11 +44,7 @@
     }
 
     val operatingSystems = listOf("Linux", "Windows", "macOS")
-<<<<<<< HEAD
-    val gradleVersions = listOf("8.0", "8.2.1")
-=======
-    val gradleVersions = listOf("7.6", "8.3")
->>>>>>> 4aa6e80d
+    val gradleVersions = listOf("8.0", "8.3")
 
     val buildChain = sequential {
         operatingSystems.forEach { os ->
