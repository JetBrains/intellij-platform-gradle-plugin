--- conflicted
+++ resolved
@@ -2,26 +2,24 @@
 
 ## [next]
 
-## [1.16.0] - 2023-10-06
-
-### Added
-<<<<<<< HEAD
-- Configure all tasks that extend task classes instead of just those created by the plugin
-- Make JbrResolver prefer Gradle javaToolchains by `JetBrains s.r.o`, if available. Only otherwise start fetching and running a new one.
-- Support for Kotlin Coroutines debugging
-- Detect and warn if project adds an explicit dependency on Kotlin Coroutines library
+### Added
+
 - Added `org.jetbrains.intellij.buildFeature.useCacheRedirector` build feature
 - Added `IntelliJPlatformCollectorTransformer` and `IntelliJPlatformExtractTransformer` for handling IntelliJ Platform dependency archives
 - Added `jetbrainsAnnotations` dependency helper for adding JetBrains Annotations dependency
 - Added general `intellijPlatform` along with product-specific dependency helpers for adding IntelliJ Platform dependency
 
 ### Changed
+
 - New project name: IntelliJ Platform Gradle Plugin
 - New project ID: `org.jetbrains.intellij.platform`
 - New Maven coordinates: `org.jetbrains.intellij.platform:intellij-platform-gradle-plugin`
 - Move classes under the new package: `org.jetbrains.intellij.platform.gradleplugin`
 - Update minimal supported Gradle version to `8.0`
-=======
+
+## [1.16.0] - 2023-10-06
+
+### Added
 
 - Configure all tasks that extend task classes instead of just those created by the plugin
 - Make `JbrResolver` prefer Gradle `javaToolchains` by `JetBrains` vendor, if already available.
@@ -38,7 +36,6 @@
 
 ### Changed
 
->>>>>>> a10fd139
 - Disabled caching for `BuildPluginTask`
 - Deprecate `SetupDependenciesTask`
 
