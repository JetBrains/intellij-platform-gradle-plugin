name: Reusable Integration Tests

on:
  workflow_call:
    inputs:
      platformVersion:
        required: false
        default: 2022.1.4
        type: string

jobs:
  integrationTests:
    name: Gradle ${{ matrix.gradleVersion }} @ ${{ matrix.os }}
    runs-on: ${{ matrix.os }}
    strategy:
      fail-fast: false
      matrix:
        gradleVersion:
<<<<<<< HEAD
          - "8.0"
          - "8.4"
=======
          - "7.6"
          - "8.5"
>>>>>>> 95c66816
        os:
          - windows-latest
          - ubuntu-latest
          - macos-latest

    steps:

      - name: Fetch Sources
        uses: actions/checkout@v4

      - name: Setup Java
        uses: actions/setup-java@v4
        with:
          distribution: zulu
          java-version: 11

      - name: Setup Gradle
        uses: gradle/gradle-build-action@v2
        with:
          gradle-home-cache-cleanup: true

      - name: Run Tests
        env:
          TEST_NAME: ${{ inputs.testName }}
        shell: bash
        run: |
          [ -z "$TEST_NAME" ] && TESTS="" || TESTS="--tests $TEST_NAME"
          
          ./gradlew integrationTest \
            -PtestGradleVersion="${{ matrix.gradleVersion }}" \
            ${{ runner.os == 'Windows' && '-PtestGradleUserHome="C:\\testGradleHome"' || '' }} \
            --console=plain

      - name: Test Report
        uses: dorny/test-reporter@v1
        if: ${{ always() }}
        with:
          name: "Integration Tests Report: Gradle ${{ matrix.gradleVersion }} @ ${{ matrix.os }}"
          path: "**/build/test-results/*/TEST-*.xml"
          reporter: java-junit

      - name: Collect Test Results
        if: ${{ always() }}
        uses: actions/upload-artifact@v3
        with:
          name: integration-tests-${{ matrix.gradleVersion }}-${{ runner.os }}
          path: |
            ${{ github.workspace }}/build/reports/tests
            ${{ github.workspace }}/build/reports/configuration-cache<|MERGE_RESOLUTION|>--- conflicted
+++ resolved
@@ -16,13 +16,8 @@
       fail-fast: false
       matrix:
         gradleVersion:
-<<<<<<< HEAD
           - "8.0"
-          - "8.4"
-=======
-          - "7.6"
           - "8.5"
->>>>>>> 95c66816
         os:
           - windows-latest
           - ubuntu-latest
