name: Reusable Unit Tests

on: [ workflow_call ]

jobs:
  baseUnitTest:
    name: Gradle 8.4 @ ubuntu-latest
    uses: ./.github/workflows/reusable-single-unitTest.yml
    with:
      gradleVersion: "8.4"
      os: ubuntu-latest

  unitTests:
    name: Gradle ${{ matrix.gradleVersion }} @ ${{ matrix.os }}
    needs: baseUnitTest
    uses: ./.github/workflows/reusable-single-unitTest.yml
    with:
      gradleVersion: ${{ matrix.gradleVersion }}
      os: ${{ matrix.os }}

    strategy:
      fail-fast: false
      matrix:
        gradleVersion:
<<<<<<< HEAD
          - "8.0"
          - "8.3"
=======
          - "7.6"
          - "8.4"
>>>>>>> a10fd139
        os:
          - windows-latest
          - ubuntu-latest
          - macos-latest
        exclude:
          - os: ubuntu-latest
            gradleVersion: "8.4"<|MERGE_RESOLUTION|>--- conflicted
+++ resolved
@@ -22,13 +22,8 @@
       fail-fast: false
       matrix:
         gradleVersion:
-<<<<<<< HEAD
           - "8.0"
-          - "8.3"
-=======
-          - "7.6"
           - "8.4"
->>>>>>> a10fd139
         os:
           - windows-latest
           - ubuntu-latest
