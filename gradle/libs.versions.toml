--- conflicted
+++ resolved
@@ -1,12 +1,7 @@
 [versions]
 # libraries
-<<<<<<< HEAD
-intellijStructure = "3.310"
+intellijStructure = "3.313"
 intellijPluginRepositoryRestClient = "2.0.47"
-=======
-intellijStructure = "3.313"
-intellijPluginRepositoryRestClient = "2.0.46"
->>>>>>> 74c3ea84
 kotlinxSerialization = "1.6.3"
 okhttp = "4.12.0"
 retrofit = "2.11.0"
