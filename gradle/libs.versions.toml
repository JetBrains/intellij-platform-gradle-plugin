[versions]
# libraries
<<<<<<< HEAD
intellijStructure = "3.316"
=======
intellijStructure = "3.315"
>>>>>>> db76de96
intellijPluginRepositoryRestClient = "2.0.49"
kotlinxSerialization = "1.6.3"
okhttp = "4.12.0"
retrofit = "2.11.0"
undertow = "2.3.18.Final"
xmlutil = "0.86.3"

# plugins
dokka = "2.0.0"
bcv = "0.18.1"
gradlePluginPublish = "1.3.1"
gradleChangelogPlugin = "2.4.0"

[libraries]
intellij-pluginRepositoryRestClient = { group = "org.jetbrains.intellij", name = "plugin-repository-rest-client", version.ref = "intellijPluginRepositoryRestClient" }
intellij-structure-base = { group = "org.jetbrains.intellij.plugins", name = "structure-base", version.ref = "intellijStructure" }
intellij-structure-ide = { group = "org.jetbrains.intellij.plugins", name = "structure-ide", version.ref = "intellijStructure" }
intellij-structure-intellij = { group = "org.jetbrains.intellij.plugins", name = "structure-intellij", version.ref = "intellijStructure" }
kotlinx-serialization-core = { group = "org.jetbrains.kotlinx", name = "kotlinx-serialization-core", version.ref = "kotlinxSerialization" }
kotlinx-serialization-json = { group = "org.jetbrains.kotlinx", name = "kotlinx-serialization-json", version.ref = "kotlinxSerialization" }
okhttp = { group = "com.squareup.okhttp3", name = "okhttp", version.ref = "okhttp" }
retrofit = { group = "com.squareup.retrofit2", name = "retrofit", version.ref = "retrofit" }
undertow = { group = "io.undertow", name = "undertow-core", version.ref = "undertow" }
xmlutil-core = { group = "io.github.pdvrieze.xmlutil", name = "core-jvm", version.ref = "xmlutil" }
xmlutil-serialization = { group = "io.github.pdvrieze.xmlutil", name = "serialization-jvm", version.ref = "xmlutil" }

[plugins]
pluginPublish = { id = "com.gradle.plugin-publish", version.ref = "gradlePluginPublish" }
changelog = { id = "org.jetbrains.changelog", version.ref = "gradleChangelogPlugin" }
dokka = { id = "org.jetbrains.dokka", version.ref = "dokka" }
bcv = { id = "org.jetbrains.kotlinx.binary-compatibility-validator", version.ref = "bcv" }
buildLogic = { id = "build-logic", version = "0.0.0" }<|MERGE_RESOLUTION|>--- conflicted
+++ resolved
@@ -1,10 +1,6 @@
 [versions]
 # libraries
-<<<<<<< HEAD
 intellijStructure = "3.316"
-=======
-intellijStructure = "3.315"
->>>>>>> db76de96
 intellijPluginRepositoryRestClient = "2.0.49"
 kotlinxSerialization = "1.6.3"
 okhttp = "4.12.0"
