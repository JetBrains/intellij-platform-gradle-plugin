--- conflicted
+++ resolved
@@ -13,11 +13,7 @@
 
 # plugins
 dokka = "2.0.0"
-<<<<<<< HEAD
-bcv = "0.16.3"
-=======
 bcv = "0.17.0"
->>>>>>> 1cec365b
 gradlePluginPublish = "1.3.0"
 gradleChangelogPlugin = "2.2.1"
 
