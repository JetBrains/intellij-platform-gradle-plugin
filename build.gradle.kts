import org.jetbrains.kotlin.gradle.tasks.KotlinCompile

plugins {
    groovy
<<<<<<< HEAD
    kotlin("jvm") version "1.4.30"
    id("com.gradle.plugin-publish") version "0.12.0"
=======
    id("com.gradle.plugin-publish") version "0.13.0"
>>>>>>> 0fc884df
    id("synapticloop.documentr") version "3.1.0"
    `java-gradle-plugin`
    `maven-publish`
    id("com.github.breadmoirai.github-release") version "2.2.9"
    id("org.jetbrains.changelog") version "1.1.1"
}

plugins.withType<JavaPlugin> {
    tasks {
        withType<GroovyCompile> {
            sourceCompatibility = "1.7"
            targetCompatibility = "1.7"
            // TODO: remove after migration
            dependsOn(compileKotlin)
            classpath += files(compileKotlin.get().destinationDir)
        }
        withType<KotlinCompile> {
            kotlinOptions.jvmTarget = "1.8"
        }
    }
}

repositories {
    maven("https://cache-redirector.jetbrains.com/jetbrains.bintray.com/intellij-plugin-service")
    maven("https://cache-redirector.jetbrains.com/repo1.maven.org/maven2")
    maven("https://cache-redirector.jetbrains.com/jcenter.bintray.com")
}

dependencies {
    implementation(localGroovy())
    api(gradleApi())
    implementation("org.jetbrains:annotations:19.0.0")
    implementation("org.jetbrains.intellij.plugins:structure-base:3.139")
    implementation("org.jetbrains.intellij.plugins:structure-intellij:3.139")
    // should be changed together with plugin-repository-rest-client
    implementation("org.jetbrains.intellij:blockmap:1.0.5") {
        exclude(group = "org.jetbrains.kotlin")
    }
    implementation("org.jetbrains.intellij:plugin-repository-rest-client:2.0.15") {
        exclude(group = "org.jetbrains.kotlin")
    }
    implementation("de.undercouch:gradle-download-task:4.0.4")
    implementation("com.fasterxml.jackson.dataformat:jackson-dataformat-xml:2.12.1")
    implementation("com.fasterxml.jackson.module:jackson-module-kotlin:2.12.1")

    testImplementation(gradleTestKit())
    testImplementation("org.spockframework:spock-core:1.0-groovy-2.4") {
        exclude(module = "groovy-all")
    }
    testImplementation(kotlin("test"))
    testImplementation(kotlin("test-junit"))
}

version = if (project.property("snapshot")?.toString()?.toBoolean() == true) {
    "${project.property("snapshotVersion")}-SNAPSHOT"
} else {
    project.property("version").toString()
}
group = "org.jetbrains.intellij.plugins"
description = """
**This project requires Gradle 4.9 or newer**

This plugin allows you to build plugins for IntelliJ Platform using specified IntelliJ SDK and bundled/3rd-party plugins.

The plugin adds extra IntelliJ-specific dependencies, patches `processResources` tasks to fill some tags 
(name, version) in `plugin.xml` with appropriate values, patches compile tasks to instrument code with 
nullability assertions and forms classes made with IntelliJ GUI Designer and provides some build steps which might be
helpful while developing plugins for IntelliJ platform.
"""

gradlePlugin {
    plugins.create("intellijPlugin") {
        id = "org.jetbrains.intellij"
        displayName = "Gradle IntelliJ Plugin"
        implementationClass = "org.jetbrains.intellij.IntelliJPlugin"
    }
}

pluginBundle {
    website = "https://github.com/JetBrains/gradle-intellij-plugin"
    vcsUrl = "https://github.com/JetBrains/gradle-intellij-plugin"
    description = "Plugin for building plugins for IntelliJ IDEs"
    tags = listOf("intellij", "jetbrains", "idea")
}

val cacheIntolerantTest = tasks.register<Test>("cacheIntolerantTest") {
    configureTests(this)
    include("**/DownloadIntelliJSpec.class")
    filter.isFailOnNoMatchingTests = false
}

tasks.test {
    configureTests(this)
    exclude("**/DownloadIntelliJSpec.class")
    dependsOn(cacheIntolerantTest)
}

fun configureTests(testTask: Test) {
    val testGradleHomePath = "$buildDir/testGradleHome"
    testTask.doFirst {
        File(testGradleHomePath).mkdir()
    }
    testTask.systemProperties["test.gradle.home"] = testGradleHomePath
    testTask.systemProperties["plugins.repo"] = project.property("pluginsRepo")
    testTask.outputs.dir(testGradleHomePath)
}

val javadocJar = tasks.register<Jar>("javadocJar") {
    archiveClassifier.set("javadoc")
    from(tasks.named("javadoc"))
}

val sourcesJar = tasks.register<Jar>("sourcesJar") {
    archiveClassifier.set("sources")
    from(sourceSets.main.get().allSource)
}

publishing {
    repositories {
        maven {
            name = "snapshot"
            url = uri("https://oss.sonatype.org/content/repositories/snapshots/")
            credentials {
                username = project.property("ossrhUsername") as String
                password = project.property("ossrhPassword") as String
            }
        }
    }
    publications {
        create<MavenPublication>("snapshot") {
            groupId = project.group.toString()
            artifactId = project.name
            version = version.toString()

            artifact(tasks.findByName("jar"))
            artifact(sourcesJar.get())
            artifact(javadocJar.get())

            pom {
                name.set("Gradle IntelliJ Plugin")
                description.set(project.description)
                url.set("https://github.com/JetBrains/gradle-intellij-plugin")

                packaging = "jar"

                scm {
                    connection.set("scm:git:https://github.com/JetBrains/gradle-intellij-plugin/")
                    developerConnection.set("scm:git:https://github.com/JetBrains/gradle-intellij-plugin/")
                    url.set("https://github.com/JetBrains/gradle-intellij-plugin/")
                }

                licenses {
                    license {
                        name.set("The Apache License, Version 2.0")
                        url.set("http://www.apache.org/licenses/LICENSE-2.0.txt")
                    }
                }

                developers {
                    developer {
                        id.set("zolotov")
                        name.set("Alexander Zolotov")
                        email.set("zolotov@jetbrains.com")
                    }
                }
            }
        }
    }
}

tasks.wrapper {
    gradleVersion = "6.8"
    distributionUrl = "https://cache-redirector.jetbrains.com/services.gradle.org/distributions/gradle-${gradleVersion}-all.zip"
}

changelog {
    version = "${project.version}"
    path = "${project.projectDir}/CHANGES.md"
}

githubRelease {
    val releaseNote = if (changelog.has("${project.version}")) {
        changelog.get("${project.version}").toText()
    } else {
        ""
    }

    setToken(project.property("githubToken") as String)
    owner.set("jetbrains")
    repo.set("gradle-intellij-plugin")
    body.set(releaseNote)
}<|MERGE_RESOLUTION|>--- conflicted
+++ resolved
@@ -2,12 +2,8 @@
 
 plugins {
     groovy
-<<<<<<< HEAD
     kotlin("jvm") version "1.4.30"
-    id("com.gradle.plugin-publish") version "0.12.0"
-=======
     id("com.gradle.plugin-publish") version "0.13.0"
->>>>>>> 0fc884df
     id("synapticloop.documentr") version "3.1.0"
     `java-gradle-plugin`
     `maven-publish`
