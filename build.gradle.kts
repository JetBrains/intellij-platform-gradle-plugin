@file:Suppress("UnstableApiUsage")

import org.jetbrains.dokka.gradle.DokkaTask
import org.jetbrains.kotlin.gradle.tasks.KotlinCompile

fun properties(key: String) = project.findProperty(key)?.toString()
fun Jar.patchManifest() = manifest { attributes("Version" to project.version) }

plugins {
    `kotlin-dsl`
    `maven-publish`
<<<<<<< HEAD
    kotlin("jvm") version "1.6.10"
    kotlin("plugin.serialization") version "1.6.0"
=======
    kotlin("jvm") version "1.6.0"
    kotlin("plugin.serialization") version "1.6.10"
>>>>>>> 15fd3fbf
    id("com.gradle.plugin-publish") version "0.18.0"
    id("org.jetbrains.changelog") version "1.3.1"
    id("org.jetbrains.dokka") version "1.6.0"
    id("synapticloop.documentr") version "3.1.0"
    id("com.github.breadmoirai.github-release") version "2.2.12"
}

repositories {
    maven("https://cache-redirector.jetbrains.com/intellij-dependencies")
    maven("https://cache-redirector.jetbrains.com/repo1.maven.org/maven2")
    maven("https://plugins.gradle.org/m2")
}

dependencies {
    implementation("org.jetbrains:annotations:23.0.0")
    implementation("org.jetbrains.intellij.plugins:structure-base:3.198") {
        exclude(group = "org.jetbrains.kotlin")
    }
    implementation("org.jetbrains.intellij.plugins:structure-intellij:3.198") {
        exclude(group = "org.jetbrains.kotlin")
    }
    // should be changed together with plugin-repository-rest-client
    implementation("org.jetbrains.intellij:blockmap:2.0.16") {
        exclude(group = "org.jetbrains.kotlin")
    }
    implementation("org.jetbrains.intellij:plugin-repository-rest-client:2.0.20") {
        exclude(group = "org.jetbrains.kotlin")
    }

    implementation("org.jetbrains.kotlinx:kotlinx-serialization-json:1.3.1")
    implementation("javax.xml.bind:jaxb-api:2.3.1")

    api("gradle.plugin.org.jetbrains.gradle.plugin.idea-ext:gradle-idea-ext:1.1.1")

    testImplementation(gradleTestKit())
    testImplementation(kotlin("test"))
    testImplementation(kotlin("test-junit"))
}

version = when (properties("snapshot")?.toBoolean() ?: false) {
    true -> "${properties("snapshotVersion")}-SNAPSHOT"
    false -> properties("version")
} ?: ""
group = "org.jetbrains.intellij.plugins"
description = """
> **Important:**
> - This project requires **Gradle 6.6** or newer, however it is recommended to **use the [latest Gradle available](https://gradle.org/releases/)**. Update it with:
>   ```bash
>   ./gradlew wrapper --gradle-version=VERSION
>   ```
> - Gradle JVM should be set to **Java 11** (see _Settings/Preferences | Build, Execution, Deployment | Build Tools | Gradle_)

When upgrading to 1.x version, please make sure to follow migration guide to adjust your existing build script: https://lp.jetbrains.com/gradle-intellij-plugin

This plugin allows you to build plugins for IntelliJ Platform using specified IntelliJ SDK and bundled/3rd-party plugins.

The plugin adds extra IntelliJ-specific dependencies, patches `processResources` tasks to fill some tags 
(name, version) in `plugin.xml` with appropriate values, patches compile tasks to instrument code with 
nullability assertions and forms classes made with IntelliJ GUI Designer and provides some build steps which might be
helpful while developing plugins for IntelliJ platform.
"""

gradlePlugin {
    plugins.create("intellijPlugin") {
        id = "org.jetbrains.intellij"
        displayName = "Gradle IntelliJ Plugin"
        implementationClass = "org.jetbrains.intellij.IntelliJPlugin"
    }
}

pluginBundle {
    website = "https://github.com/JetBrains/gradle-intellij-plugin"
    vcsUrl = "https://github.com/JetBrains/gradle-intellij-plugin"
    description = "Plugin for building plugins for IntelliJ IDEs"
    tags = listOf("intellij", "jetbrains", "idea")
}

val cacheIntolerantTest = tasks.register<Test>("cacheIntolerantTest") {
    configureTests(this)
    include("**/DownloadIntelliJSpec.class")
    filter.isFailOnNoMatchingTests = false
}

tasks {
    withType<KotlinCompile> {
        kotlinOptions {
            jvmTarget = "11"
            apiVersion = "1.3"
        }
    }

    wrapper {
        gradleVersion = properties("gradleVersion")
        distributionUrl = "https://cache-redirector.jetbrains.com/services.gradle.org/distributions/gradle-$gradleVersion-all.zip"
    }

    test {
        configureTests(this)
        exclude("**/DownloadIntelliJSpec.class")
        dependsOn(cacheIntolerantTest)
    }

    jar {
        patchManifest()
    }
}

fun configureTests(testTask: Test) {
    val testGradleHomePath = "$buildDir/testGradleHome"
    testTask.doFirst {
        File(testGradleHomePath).mkdir()
    }
    testTask.systemProperties["test.gradle.home"] = testGradleHomePath
    testTask.systemProperties["test.kotlin.version"] = properties("kotlinVersion")
    testTask.systemProperties["test.gradle.default"] = properties("gradleVersion")
    testTask.systemProperties["test.gradle.version"] = properties("testGradleVersion")
    testTask.systemProperties["test.gradle.arguments"] = properties("testGradleArguments")
    testTask.systemProperties["plugins.repository"] = properties("pluginsRepository")
    testTask.outputs.dir(testGradleHomePath)
}

val dokkaHtml by tasks.getting(DokkaTask::class)
val javadocJar by tasks.registering(Jar::class) {
    dependsOn(dokkaHtml)
    archiveClassifier.set("javadoc")
    from(dokkaHtml.outputDirectory)
    patchManifest()
}

val sourcesJar = tasks.register<Jar>("sourcesJar") {
    archiveClassifier.set("sources")
    from(sourceSets.main.get().allSource)
    patchManifest()
}

artifacts {
    archives(javadocJar)
    archives(sourcesJar)
}

publishing {
    repositories {
        maven {
            name = "snapshot"
            url = uri("https://oss.sonatype.org/content/repositories/snapshots/")
            credentials {
                username = properties("ossrhUsername")
                password = properties("ossrhPassword")
            }
        }
    }
    publications {
        withType(MavenPublication::class.java).configureEach {
            groupId = project.group.toString()
            artifactId = project.name
            version = version.toString()

            artifact(sourcesJar)
            artifact(javadocJar)

            pom {
                name.set("Gradle IntelliJ Plugin")
                description.set(project.description)
                url.set("https://github.com/JetBrains/gradle-intellij-plugin")

                packaging = "jar"

                scm {
                    connection.set("scm:git:https://github.com/JetBrains/gradle-intellij-plugin/")
                    developerConnection.set("scm:git:https://github.com/JetBrains/gradle-intellij-plugin/")
                    url.set("https://github.com/JetBrains/gradle-intellij-plugin/")
                }

                licenses {
                    license {
                        name.set("The Apache License, Version 2.0")
                        url.set("https://www.apache.org/licenses/LICENSE-2.0.txt")
                    }
                }

                developers {
                    developer {
                        id.set("zolotov")
                        name.set("Alexander Zolotov")
                        email.set("zolotov@jetbrains.com")
                    }
                    developer {
                        id.set("hsz")
                        name.set("Jakub Chrzanowski")
                        email.set("jakub.chrzanowski@jetbrains.com")
                    }
                }
            }
        }
    }
}

changelog {
    unreleasedTerm.set("next")
    version.set("${project.version}")
    path.set("${project.projectDir}/CHANGES.md")
}<|MERGE_RESOLUTION|>--- conflicted
+++ resolved
@@ -9,13 +9,8 @@
 plugins {
     `kotlin-dsl`
     `maven-publish`
-<<<<<<< HEAD
     kotlin("jvm") version "1.6.10"
-    kotlin("plugin.serialization") version "1.6.0"
-=======
-    kotlin("jvm") version "1.6.0"
     kotlin("plugin.serialization") version "1.6.10"
->>>>>>> 15fd3fbf
     id("com.gradle.plugin-publish") version "0.18.0"
     id("org.jetbrains.changelog") version "1.3.1"
     id("org.jetbrains.dokka") version "1.6.0"
