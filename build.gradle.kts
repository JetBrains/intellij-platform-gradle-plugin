@file:Suppress("UnstableApiUsage")

import org.jetbrains.dokka.gradle.DokkaTask
import org.jetbrains.kotlin.gradle.tasks.KotlinCompile

fun properties(key: String) = project.findProperty(key)?.toString()
fun Jar.patchManifest() = manifest { attributes("Version" to project.version) }

plugins {
    `kotlin-dsl`
    `maven-publish`
<<<<<<< HEAD
    kotlin("jvm") version "1.6.0"
    kotlin("plugin.serialization") version "1.6.0"
    id("com.gradle.plugin-publish") version "0.19.0"
=======
    kotlin("jvm") version "1.6.10"
    kotlin("plugin.serialization") version "1.6.10"
    id("com.gradle.plugin-publish") version "0.18.0"
>>>>>>> 046f300c
    id("org.jetbrains.changelog") version "1.3.1"
    id("org.jetbrains.dokka") version "1.6.0"
    id("synapticloop.documentr") version "3.1.0"
    id("com.github.breadmoirai.github-release") version "2.2.12"
}

repositories {
    maven("https://cache-redirector.jetbrains.com/intellij-dependencies")
    maven("https://cache-redirector.jetbrains.com/repo1.maven.org/maven2")
    maven("https://plugins.gradle.org/m2")
}

dependencies {
    implementation("org.jetbrains:annotations:23.0.0")
    implementation("org.jetbrains.intellij.plugins:structure-base:3.201") {
        exclude(group = "org.jetbrains.kotlin")
    }
    implementation("org.jetbrains.intellij.plugins:structure-intellij:3.201") {
        exclude(group = "org.jetbrains.kotlin")
    }
    // should be changed together with plugin-repository-rest-client
    implementation("org.jetbrains.intellij:blockmap:2.0.16") {
        exclude(group = "org.jetbrains.kotlin")
    }
    implementation("org.jetbrains.intellij:plugin-repository-rest-client:2.0.20") {
        exclude(group = "org.jetbrains.kotlin")
    }

    implementation("org.jetbrains.kotlinx:kotlinx-serialization-json:1.3.1")
    implementation("javax.xml.bind:jaxb-api:2.3.1")

    api("gradle.plugin.org.jetbrains.gradle.plugin.idea-ext:gradle-idea-ext:1.1.1")

    testImplementation(gradleTestKit())
    testImplementation(kotlin("test"))
    testImplementation(kotlin("test-junit"))
}

version = when (properties("snapshot")?.toBoolean() ?: false) {
    true -> "${properties("snapshotVersion")}-SNAPSHOT"
    false -> properties("version")
} ?: ""
group = "org.jetbrains.intellij.plugins"
description = """
> **Important:**
> - This project requires **Gradle 6.6** or newer, however it is recommended to **use the [latest Gradle available](https://gradle.org/releases/)**. Update it with:
>   ```bash
>   ./gradlew wrapper --gradle-version=VERSION
>   ```
> - Gradle JVM should be set to **Java 11** (see _Settings/Preferences | Build, Execution, Deployment | Build Tools | Gradle_)

When upgrading to 1.x version, please make sure to follow migration guide to adjust your existing build script: https://lp.jetbrains.com/gradle-intellij-plugin

This plugin allows you to build plugins for IntelliJ Platform using specified IntelliJ SDK and bundled/3rd-party plugins.

The plugin adds extra IntelliJ-specific dependencies, patches `processResources` tasks to fill some tags 
(name, version) in `plugin.xml` with appropriate values, patches compile tasks to instrument code with 
nullability assertions and forms classes made with IntelliJ GUI Designer and provides some build steps which might be
helpful while developing plugins for IntelliJ platform.
"""

gradlePlugin {
    plugins.create("intellijPlugin") {
        id = "org.jetbrains.intellij"
        displayName = "Gradle IntelliJ Plugin"
        implementationClass = "org.jetbrains.intellij.IntelliJPlugin"
    }
}

pluginBundle {
    website = "https://github.com/JetBrains/gradle-intellij-plugin"
    vcsUrl = "https://github.com/JetBrains/gradle-intellij-plugin"
    description = "Plugin for building plugins for IntelliJ IDEs"
    tags = listOf("intellij", "jetbrains", "idea")
}

val cacheIntolerantTest = tasks.register<Test>("cacheIntolerantTest") {
    configureTests(this)
    include("**/DownloadIntelliJSpec.class")
    filter.isFailOnNoMatchingTests = false
}

tasks {
    withType<KotlinCompile> {
        kotlinOptions {
            jvmTarget = "11"
            apiVersion = "1.3"
        }
    }

    wrapper {
        gradleVersion = properties("gradleVersion")
        distributionUrl = "https://cache-redirector.jetbrains.com/services.gradle.org/distributions/gradle-$gradleVersion-all.zip"
    }

    test {
        configureTests(this)
        exclude("**/DownloadIntelliJSpec.class")
        dependsOn(cacheIntolerantTest)
    }

    jar {
        patchManifest()
    }
}

fun configureTests(testTask: Test) {
    val testGradleHomePath = "$buildDir/testGradleHome"
    testTask.doFirst {
        File(testGradleHomePath).mkdir()
    }
    testTask.systemProperties["test.gradle.home"] = testGradleHomePath
    testTask.systemProperties["test.kotlin.version"] = properties("kotlinVersion")
    testTask.systemProperties["test.gradle.default"] = properties("gradleVersion")
    testTask.systemProperties["test.gradle.version"] = properties("testGradleVersion")
    testTask.systemProperties["test.gradle.arguments"] = properties("testGradleArguments")
    testTask.systemProperties["plugins.repository"] = properties("pluginsRepository")
    testTask.outputs.dir(testGradleHomePath)
}

val dokkaHtml by tasks.getting(DokkaTask::class)
val javadocJar by tasks.registering(Jar::class) {
    dependsOn(dokkaHtml)
    archiveClassifier.set("javadoc")
    from(dokkaHtml.outputDirectory)
    patchManifest()
}

val sourcesJar = tasks.register<Jar>("sourcesJar") {
    archiveClassifier.set("sources")
    from(sourceSets.main.get().allSource)
    patchManifest()
}

artifacts {
    archives(javadocJar)
    archives(sourcesJar)
}

publishing {
    repositories {
        maven {
            name = "snapshot"
            url = uri("https://oss.sonatype.org/content/repositories/snapshots/")
            credentials {
                username = properties("ossrhUsername")
                password = properties("ossrhPassword")
            }
        }
    }
    publications {
        withType(MavenPublication::class.java).configureEach {
            groupId = project.group.toString()
            artifactId = project.name
            version = version.toString()

            artifact(sourcesJar)
            artifact(javadocJar)

            pom {
                name.set("Gradle IntelliJ Plugin")
                description.set(project.description)
                url.set("https://github.com/JetBrains/gradle-intellij-plugin")

                packaging = "jar"

                scm {
                    connection.set("scm:git:https://github.com/JetBrains/gradle-intellij-plugin/")
                    developerConnection.set("scm:git:https://github.com/JetBrains/gradle-intellij-plugin/")
                    url.set("https://github.com/JetBrains/gradle-intellij-plugin/")
                }

                licenses {
                    license {
                        name.set("The Apache License, Version 2.0")
                        url.set("https://www.apache.org/licenses/LICENSE-2.0.txt")
                    }
                }

                developers {
                    developer {
                        id.set("zolotov")
                        name.set("Alexander Zolotov")
                        email.set("zolotov@jetbrains.com")
                    }
                    developer {
                        id.set("hsz")
                        name.set("Jakub Chrzanowski")
                        email.set("jakub.chrzanowski@jetbrains.com")
                    }
                }
            }
        }
    }
}

changelog {
    unreleasedTerm.set("next")
    version.set("${project.version}")
    path.set("${project.projectDir}/CHANGES.md")
}<|MERGE_RESOLUTION|>--- conflicted
+++ resolved
@@ -9,15 +9,9 @@
 plugins {
     `kotlin-dsl`
     `maven-publish`
-<<<<<<< HEAD
-    kotlin("jvm") version "1.6.0"
-    kotlin("plugin.serialization") version "1.6.0"
-    id("com.gradle.plugin-publish") version "0.19.0"
-=======
     kotlin("jvm") version "1.6.10"
     kotlin("plugin.serialization") version "1.6.10"
-    id("com.gradle.plugin-publish") version "0.18.0"
->>>>>>> 046f300c
+    id("com.gradle.plugin-publish") version "0.19.0"
     id("org.jetbrains.changelog") version "1.3.1"
     id("org.jetbrains.dokka") version "1.6.0"
     id("synapticloop.documentr") version "3.1.0"
